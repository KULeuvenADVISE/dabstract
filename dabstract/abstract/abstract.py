import numbers
import copy
import numpy as np
from tqdm import tqdm
import inspect
import os

import warnings

from concurrent.futures import ThreadPoolExecutor, ProcessPoolExecutor
from queue import Queue

os.environ["OMP_NUM_THREADS"] = "1"
os.environ["MKL_NUM_THREADS"] = "1"

from typing import (
    Union,
    Any,
    List,
    TypeVar,
    Callable,
    Dict,
    Iterable,
    Generator,
    Tuple,
)

tvDictSeqAbstract = TypeVar("DictSeqAbstract")
tvSeqAbstract = TypeVar("SeqAbstract")

from dabstract.utils import list_intersection, list_difference
from dabstract.dataprocessor import ProcessingChain


class Abstract:
    def __init__(self, data):
        self._data = data
        self._abstract = True if isinstance(data, Abstract) else False
        if self._abstract:
            assert self._data.len_defined, (
                "Can only use %s it data has __len__" % self.__class__.__name__
            )
        else:
            assert hasattr(self._data, "__len__"), (
                "Can only use %s it data has __len__" % self.__class__.__name__
            )

    def __iter__(self) -> Any:
        for k in range(len(self)):
            yield self[k]

    def __getitem__(self, index: int) -> Any:
        return self.get(index)

    def __setitem__(self, k, v):
        raise NotImplementedError(
            "%s does not support item assignment." % self.__class__.__name__
        )

    def __call__(self, *args, **kwargs) -> Any:
        return self.get(*args, **kwargs)

    @property
    def len_defined(self):
        return True


class UnpackAbstract(Abstract):
    """
    The class is an abstract wrapper around a dictionary or DictSeqAbstract to unpack this dictionary in a lazy manner.
    Unpacking refers to copying the content of the dictionary into a list.

    Unpacking is based on the parameter "keys". For example, consider a Dict or DictSeqAbstract with the
    following content::

        $   data = {'data': [10,5,8],
        $           'label': [1,1,2],
        $           'other': ['some','other','information']

    To index this such that it returns a tuple containing the indexed item of keys 'data' and 'label',
    one can do::

        $   data_up = UnpackAbstract(data,keys=['data','label'])
        $   print(data_up[0])
        [10, 1]

    To index through the data one could directly use default indexing, i.e. [idx] or use the .get() method.

    The UnpackAbstract contains the following methods::

        .get - return entry form UnpackAbstract

    The full explanation for each method is provided as a docstring at each method.

    Parameters
    ----------
    data : dict or tvDictSeqAbstract
        dictionary or DictSeqAbstract to be unpacked
    keys : List[str]
        list containing the strings that are used as keys

    Returns
    ----------
    UnpackAbstract class
    """

    def __init__(self, data: dict or tvDictSeqAbstract, keys: List[str]):
        super().__init__(data)
        self._keys = keys

    def get(self, index: int, return_info: bool = False) -> List[Any]:
        """
        Parameters
        ----------
        index : int
            index to retrieve data from
        return_info : bool
            return tuple (data, info) if True else data (default = False)
            info contains the information that has been propagated through the chain of operations
        Returns
        ----------
        List of Any
        """
        if isinstance(index, numbers.Integral):
            out = list()
            if len(self._keys) == 1:
                out = self._data[self._keys[0]][index]
            else:
                for key in self._keys:
                    out.append(self._data[key][index])
            if return_info:
                return out, dict()
            else:
                return out
        else:
            return self._data[index]

    def __len__(self) -> int:
        return len(self._data)

    def __repr__(self) -> str:
        return self._data.__repr__() + "\n Unpack of keys: " + str(self._keys)


def parallel_op(
    data: Iterable,
    type: str = "threadpool",
    workers: int = 0,
    buffer_len: int = 3,
    return_info: bool = False,
    *args: list,
    **kwargs: Dict
) -> Generator:
    """Apply a multiproc generator to the input sequence"""
    # check
    assert hasattr(data, "__len__"), "Can only use parallel_op it object has __len__"

    # define function to evaluate
    if isinstance(data, Abstract):

        def func(index):
            return data.get(index, *args, return_info=return_info, **kwargs)

    else:

        def func(index):
            return data[index]

    # get parallel util
    if type == "threadpool":
        parr = ThreadPoolExecutor
    elif type == "processpool":
        parr = ProcessPoolExecutor

    # create generator
    if workers > 0:
        Q = Queue()
        with parr(workers) as E:
            for k in range(len(data)):
                if Q.qsize() >= buffer_len:
                    yield Q.get().result()
                Q.put(E.submit(func, k))
            while not Q.empty():
                yield Q.get().result()
    else:
        for k in range(len(data)):
            yield func(k)


class DataAbstract(Abstract):
    """Allow for multi-indexing and multi-processing on a sequence or dictseq"""

    def __init__(
        self,
        data: Iterable,
<<<<<<< HEAD
        single_datatype=True,
=======
        output_datatype: str = 'auto',
>>>>>>> 6936cd06
        workers: int = 0,
        buffer_len: int = 3,
        load_memory: bool = False,
    ):
        super().__init__(data)
<<<<<<< HEAD
        self._single_datatype = single_datatype
=======
        self._output_datatype = output_datatype
>>>>>>> 6936cd06
        self._workers = workers
        self._buffer_len = buffer_len
        self._load_memory = load_memory

    def __iter__(self) -> Generator:
        return parallel_op(
            self._data,
            *self._args,
            workers=self._workers,
            buffer_len=self._buffer_len,
            return_info=False,
            **self._kwargs,
        )

    def get(
        self,
        index: Iterable,
        return_info: bool = False,
        workers: int = 0,
        buffer_len: int = 3,
        return_generator: bool = False,
        verbose: bool = False,
        *args: list,
        **kwargs: Dict
    ) -> Any:
        if isinstance(index, numbers.Integral):
            if self._abstract:
                data, info = self._data.get(
                    index, return_info=True, *args, **kwargs, **self._kwargs
                )
            else:
                data, info = self._data[index], {}
            return (data, info) if return_info else data
        elif isinstance(index, (tuple, list, np.ndarray, slice)):
            # generator
            _data = SelectAbstract(self._data, index)
            gen = parallel_op(
                _data,
                *args,
                workers=workers,
                buffer_len=buffer_len,
                return_info=return_info,
                **kwargs,
            )
            # return
            if return_generator:
                return gen
            else:
                for k, tmp in enumerate(tqdm(gen, disable=not verbose)):
                    if return_info:
                        tmp_data, tmp_info = tmp[0], tmp[1]
                    else:
                        tmp_data = tmp
                    if len(_data) == 1:
                        return (tmp_data, tmp_info) if return_info else tmp_data
                    else:
                        if k == 0:
                            if return_info:
                                info_out = [dict()] * len(self._data)
<<<<<<< HEAD
                            if not self._single_datatype:
                                data_out = [None] * len(_data)
                            else:
                                if isinstance(tmp_data, (np.ndarray)):
                                    data_out = np.zeros((len(_data),) + tmp_data.shape)
                                elif isinstance(
                                    tmp_data, (np.int, np.int64, int, np.float64)
                                ):
                                    data_out = np.zeros((len(_data), 1))
                                else:
                                    data_out = [None] * len(_data)
=======
                            if isinstance(tmp_data, (np.ndarray)) and self._output_datatype in ('numpy','auto'):
                                data_out = np.zeros((len(_data),) + tmp_data.shape)
                            elif isinstance(
                                tmp_data, (np.int, np.int64, int, np.float64)
                            ) and self._output_datatype in ('numpy','auto'):
                                data_out = np.zeros((len(_data), 1))
                            elif self._output_datatype in ('list','auto'):
                                data_out = [None] * len(_data)
                        elif self._output_datatype == 'auto' and isinstance(data_out,np.ndarray):
                            if np.squeeze(data_out).shape != np.squeeze(tmp_data):
                                tmp_data_out = data_out
                                data_out = [None] * len(data_out)
                                for k in range(len(tmp_data_out)):
                                    data_out[k] = tmp_data_out[k]
>>>>>>> 6936cd06
                        data_out[k] = tmp_data
                        if return_info:
                            info_out[k] = tmp_info
                return (data_out, info_out) if return_info else data_out
        elif isinstance(index, str):
            return DataAbstract(KeyAbstract(self, index))
        else:
            raise TypeError(
                "Index should be a number. Note that a str works too as it does not provide any error but it will only return a \n \
                            value which is not None in case it actually contains a key. \n \
                            This is because a SeqAbstract may contain a DictSeqAbstract with a single active key \n \
                            and other data including no keys."
            )

    def __len__(self) -> int:
        return len(self._data)

    def __repr__(self) -> str:
        return (
            class_str(self._data)
            + "\n data abstract: multi_processing "
            + str((True if self._workers > 0 else False))
        )


class MapAbstract(Abstract):
    """
    The class applies a mapping to data in a lazy manner.

    For example, consider the following function::

        $   def some_function(input, multiplier, logarithm=False)
        $       output = input * multiplier
        $       if logarithm:
        $           output = np.log10(output)
        $       return output

    You can apply this function with multiplier=5 and logarithm=True as follows::

        $   data = [1,2,3]
        $   data_map = MapAbstract(data,map_fct=some_function, 5, logarithm=True)
        $   print(data_map[0])
        0.6989

    Similarly, one could use a lambda function::

        $   data = [1,2,3]
        $   data_map = MapAbstract(data, lambda x: np.log10(x*5))
        $   print(data_map[0])
        0.6989

    Another example is to use the ProcessingChain. This would allow propagation of information.
    For example, assume the following ProcessingChain::

        $   class custom_processor(Processor):
        $       def process(self, data, **kwargs):
        $           return data + 1, {'multiplier': 3}
        $   class custom_processor2(Processor):
        $       def process(self, data, **kwargs):
        $           return data * kwargs['multiplier'], {}
        $   dp = ProcessingChain()
        $   dp.add(custom_processor)
        $   dp.add(custom_processor2)

    And add this to some data with a MapAbstract::

        $   data = [1,2,3]
        $   data_map = MapAbstract(data,map_fct=dp)
        $   print(data_map[0])
        6

    When using a ProcessingChain one can utilise the fact that it propagates the so-called 'info' through lazy operations.
    To obtain the information that has been progated, one can use the .get() method::

        $   print(data_map.get(0, return_info=True)
        (6, {'multiplier': 3, 'output_shape': ()})

    For more information on how to use a ProcessingChain, please check dabstract.dataprocessor.ProcessingChain.

    There are cases when one would like to use a function that has not been defined as a dabstract Processor, but
    where it still is desired to for example propagate information, e.g. sampling frequency.
    One can encapsulate information in a mapping function such as::

        $   data = [1,2,3]
        $   data_map = MapAbstract(data, (lambda x): x, info=({'fs': 16000}, {'fs': 16000}, {'fs': 16000}))
        $   print(data_map[0])
        (1, {'fs': 16000})

    To index through the data one could directly use default indexing, i.e. [idx] or use the .get() method.

    The MapAbstract contains the following methods::

        .get - return entry from MapAbstract
        .keys - return attribute keys of data

    The full explanation for each method is provided as a docstring at each method.

    Parameters
    ----------
    data : Iterable
        Iterable object to be mapped
    map_fct : Callable
        Callable object that defines the mapping
    info : List[Dict]
        List of Dictionary containing information that will be propagated through the chain of operations.
        Useful when the mapping function is not a ProcessingChain
        (default = None)
    arg : list
        additional param to provide to the function if needed
    kwargs : dict
        additional param to provide to the function if needed

    Returns
    ----------
    MapAbstract class
    """

    def __init__(
        self,
        data: Iterable,
        map_fct: Callable,
        info: List[Dict] = None,
        *args: list,
        **kwargs: Dict
    ):
        super().__init__(data)
        assert callable(map_fct), map_fct
        self._map_fct = map_fct
        self._chain = True if isinstance(map_fct, ProcessingChain) else False
        self._info = info
        self._args = args
        self._kwargs = kwargs

    def get(
        self, index: int, return_info: bool = False, *args: List, **kwargs: Dict
    ) -> Union[List, np.ndarray, Any]:
        """

        Parameters
        ----------
        index : int
            index to retrieve data from
        return_info : bool
            return tuple (data, info) if True else data (default = False)
            info contains the information that has been propagated through the chain of operations
        arg : List
            additional param to provide to the function if needed
        kwargs : Dict
            additional param to provide to the function if needed

        Returns
        -------
        List OR np.ndarray OR Any
        """
        if isinstance(index, numbers.Integral):
            if index < 0:
                index = index % len(self)
            if self._abstract:
                data, info = self._data.get(index, *args, return_info=True, **kwargs)
            else:
                data, info = self._data[index], kwargs
            if self._chain:
                data, info = self._map_fct(
                    data, *self._args, **dict(self._kwargs, **info), return_info=True
                )
            else:
                data = self._map_fct(data, *self._args, **dict(self._kwargs, **info))
            if self._info is not None:
                info = dict(info, **self._info[index])
            return (data, info) if return_info else data
        elif isinstance(index, str):
            warnings.warn(
                "Ignoring a mapping. Mapping works on __getitem__, so if you have a nested DictSeqAbstract with active key, then you will access the active key without mapping and the meta information"
            )
            return self._data[index]
        else:
            raise TypeError(
                "Index should be a number. Note that a str works too as it does not provide any error but it will only a \
                            value which is not None in case a it actually contains a key. \
                            This is because a SeqAbstract may contain a DictSeqAbstract with a single active key \
                            and other data including no keys."
            )
            # ToDo(gert) add a way to raise a error in case data does not contain any key.

    def __len__(self) -> int:
        return len(self._data)

    def __repr__(self) -> str:
        return class_str(self._data) + "\n map: " + str(self._map_fct)


def Map(
    data,
    map_fct: Callable,
    info: List[Dict] = None,
    lazy: bool = True,
    workers: int = 1,
    buffer_len: int = 3,
    *arg: list,
    **kwargs: Dict
) -> Union[MapAbstract, DataAbstract, np.ndarray, list]:
    """
    Factory function to allow for choice between lazy and direct mapping.

    For both an instance of MapAbstract is created. Different from lazy mapping, is that with direct mapping all examples
    are immediately evaluated.

    To have more information on mapping, please read the docstring of MapAbstract().

    Parameters
    -------
    data :
        The data that needs to be mapped
    map_fct : Callable
        Callable object that defines the mapping
    info : List[Dict]
        List of Dictionary containing information that has been propagated through the chain of operations
        (default = None)
    lazy : bool
        apply lazily or not (default = True)
    workers : int
        amount of workers used for loading the data (default = 1)
    buffer_len : int
        buffer_len of the pool (default = 3)
    arg : list
        additional param to provide to the function if needed
    kwargs : Dict
        additional param to provide to the function if needed

    Returns
    -------
    MapAbstract OR DataAbstract OR np.ndarray OR list
    """

    if lazy:
        return MapAbstract(data, map_fct, *arg, info=info, **kwargs)
    else:
        return DataAbstract(
            MapAbstract(data, map_fct, *arg, info=info, **kwargs),
            workers=workers,
            buffer_len=buffer_len,
        )[:]


# ToDo(gert)
# def Replicate(data, factor, type = 'on_sample', lazy=True, workers=1, buffer_len=3, *arg, **kwargs):
#     """Factory function to allow for choice between lazy and direct replication
#     """
#     _abstract = (True if isinstance(data, abstract) else False)
#     if lazy:
#         return ReplicateAbstract(data, factor, type = 'on_sample', **kwargs)
#     else:
#         #ToDo: replace by a list and np equivalent
#         return DataAbstract(ReplicateAbstract(data, factor, type = 'on_sample', *arg, **kwargs),
#                             workers=workers,
#                             buffer_len=buffer_len)[:]
# ToDo(gert)
# class ReplicateAbstract(abstract):
#     """Replicate data a particular factor
#     """
#     def __init__(self, data, factor, type = 'on_sample', **kwargs):
#         self._data = data
#         self._type = type
#         self._factor = factor
#         self._abstract = (True if isinstance(data, abstract) else False)
#         if self._type == 'on_sample':
#             self.rep_function = (lambda x: int(np.floor(x / self._factor)))
#         elif self._type == 'full':
#             self.rep_function = (lambda x: int(np.floor(x / len(self._data))))
#         else:
#             raise NotImplemented
##
#     def get(self, index, return_info=False, *arg, **kwargs):
#         if isinstance(index, numbers.Integral):
#             if index < 0:
#                 index = index % len(self)
#             assert index < len(self)
#             k = self.rep_function(index)
#             if self._abstract:
#                 data, info = self._data.get(k, return_info=True, *arg, **kwargs, **self._kwargs)
#             else:
#                 data, info = self._data[k], {}
#             return ((data, info) if return_info else data)
#         elif isinstance(index, str):
#             return KeyAbstract(self, index)
#         else:
#             raise TypeError('Index should be a str or number')
#
#     def __len__(self):
#         return len(self._data) * self._factor
#
#     def __repr__(self):
#         return self._data.__repr__() + "\n replicate: " + str(
#             self._factor) + ' ' + self._type


class SampleReplicateAbstract(Abstract):
    """
    Replicate data on sample-by-sample basis.

    Sample replication is based on the parameter 'factor'. This parameter is used to control to replication ratio.
    For example::

        $ data = [1, 2, 3]
        $ data_rep = SampleReplicateAbstract([1, 2, 3], factor = 3)
        $ print([tmp for tmp in data_rep])
        [1, 1, 1, 2, 2, 2, 3, 3, 3]

    The SampleReplicateAbstract contains the following methods::

    .get - return entry form SampleReplicateAbstract
    .keys - return the list of keys

    The full explanation for each method is provided as a docstring at each method.

    Parameters
    -------
    data : Iterable
        input data to replicate on a sample-by-sample basis
    factor : int
        integer used to compute an index for element in data used as sample
    kwargs : Dict
        additional param to provide to the function if needed

    Returns
    -------
    SampleReplicateAbstract class
    """

    def __init__(self, data: Iterable, factor: int, **kwargs: Dict):
        super().__init__(data)
        self._factor = factor
        if isinstance(self._factor, numbers.Integral):
            self._factor = self._factor * np.ones(len(data))

    def get(
        self, index: int, return_info: bool = False, *arg: List, **kwargs: Dict
    ) -> Union[List, np.ndarray, Any]:
        """
        Parameters
        ----------
        index : int
            index to sample from data
        return_info : bool
            return tuple (data, info) if True else data (default = False)
        arg : List
            additional param to provide to the function if needed
        kwargs : Dict
            additional param to provide to the function if needed

        Returns
        -------
        List OR np.ndarray OR Any
        """
        if isinstance(index, numbers.Integral):
            assert index < len(self), "Index should be lower than len(dataset)"
            if index < 0:
                index = index % len(self)
            for k, factor in enumerate(self._factor):
                if factor <= index:
                    index -= factor
                else:
                    # get
                    if self._abstract:
                        data, info = self._data.get(k, return_info=True, **kwargs)
                    else:
                        data, info = self._data[k], dict()
                    # return
                    return (data, info) if return_info else data
        elif isinstance(index, str):
            return KeyAbstract(self, index)
        else:
            raise TypeError("Index should be a str or number")

    def __len__(self) -> int:
        return int(np.sum(self._factor))

    def __repr__(self) -> str:
        return (
            self._data.__repr__()
            + "\n replicate: "
            + str(self._factor.min())
            + " - "
            + str(self._factor.max())
        )


def SampleReplicate(
    data: Iterable,
    factor: int,
    lazy: bool = True,
    workers: int = 1,
    buffer_len: int = 3,
    *arg: List,
    **kwargs: Dict
) -> Union[SampleReplicateAbstract, DataAbstract, np.ndarray, list]:
    """
    Factory function to allow for choice between lazy and direct sample replication.

    For both an instance of SampleReplicateAbstract is created. Different from sample replication, is that with direct
    sample replication all examples are immediately evaluated.

    To have more information on sample replication, please read the docstring of SampleReplicateAbstract().

    Parameters
    -------
    data : Iterable
        input data to perform sample replication on
    factor : int
        integer used to compute an index for element in data used as sample
    lazy : bool
        apply lazily or not (default = True)
    workers : int
        amount of workers used for loading the data (default = 1)
    buffer_len : int
        buffer_len of the pool (default = 3)
    arg : List
        additional param to provide to the function if needed
    kwargs : Dict
        additional param to provide to the function if needed

    Returns
    -------
    SampleReplicateAbstract OR DataAbstract OR np.ndarray OR list
    """
    if lazy:
        return SampleReplicateAbstract(data, factor, *arg, **kwargs)
    else:
        # ToDo: replace by a list and np equivalent
        return DataAbstract(
            SampleReplicateAbstract(data, factor, *arg, **kwargs),
            workers=workers,
            buffer_len=buffer_len,
        )[:]


class SplitAbstract(Abstract):
    """
    The class is an abstract wrapper around an iterable to split this iterable in a lazy manner. Splitting refers
    to dividing the a particular example in multiple chunks, i.e. 60s examples are divided into 1s segments.

    Splitting is based on the parameters split_size, constraint, sample_len, sample_period and type.

    If type is set to 'samples' one has to define 'sample_len' and 'split_size'. In that case 'sample_len' refers to
    the amount of samples in one example, and split_size the size of one segment. 'sample_len' can be set as an integer
    if all examples are of the same size OR a list of integers if these are different between examples.

    If type is set to 'seconds' one has to define 'sample_len', 'split_size' and 'sample_period'. In this case each of
    these variables are not samples but defined in terms of seconds. 'sample_period' additionally specifies the sample period
    of these samples in order to properly split.

    The SplitAbstract contains the following methods::

        .get - return entry from SplitAbstract
        .keys - return attribute keys of data

    The full explanation for each method is provided as a docstring at each method.

    Parameters
    ----------
    data : Iterable
        Iterable object to be splitted
    split_size : int
        split size in seconds/samples depending on 'metric'
    constraint : str
        option 'power2' creates sizes with a order of 2 (used for autoencoders)
    sample_len : int or List[int]
        sample length (default = None)
    sample_period : int
        sample period (default = None)
    type : str
        split_size type ('seconds','samples') (default = 'seconds')

    Returns
    -------
    SplitAbstract class
    """

    def __init__(
        self,
        data: Iterable,
        split_size: int = None,
        constraint: str = None,
        sample_len: Union[int, List[int]] = None,
        sample_period: int = None,
        type: str = "seconds",
    ):
        super().__init__(data)
        assert split_size is not None, "Please provide a split in " + type
        self._type = type
        self._split_size = split_size
        self._constraint = constraint
        self._sample_len = sample_len
        if isinstance(self._sample_len, numbers.Integral):
            self._sample_len = self._sample_len * np.ones(len(data))
        self._sample_period = sample_period
        self._init_split()

    def _init_split(self):
        # init window_size
        if self._type == "seconds":
            self._window_size = int(self._split_size / self._sample_period)
        elif self._type == "samples":
            self._window_size = int(self._split_size)
        if self._constraint == "power2":
            self._window_size = int(2 ** np.ceil(np.log2(self._window_size)))
        assert self._window_size > 0
        # prepare splits
        self._split_range, self._split_len = [None] * len(self._data), np.zeros(
            len(self._data), dtype=int
        )
        for j in range(len(self._data)):
            num_frames = max(
                1,
                int(
                    np.floor(
                        (
                            (self._sample_len[j] - (self._window_size - 1) - 1)
                            / self._window_size
                        )
                        + 1
                    )
                ),
            )
            self._split_range[j] = np.tile(
                np.array([0, self._window_size]), (num_frames, 1)
            ) + np.tile(
                np.transpose(np.array([np.arange(num_frames) * self._window_size])),
                (1, 2),
            )
            self._split_len[j] = num_frames

    def get(
        self, index: int, return_info: bool = False, *args: List, **kwargs: Dict
    ) -> Union[List, np.ndarray, Any]:
        """
        Parameters
        ----------
        index : int
            index to retrieve data from
        return_info : bool
            return tuple (data, info) if True else data (default = False)
            info contains the information that has been propagated through the chain of operations
        arg : List
            additional param to provide to the function if needed
        kwargs : Dict
            additional param to provide to the function if needed
        Returns
        -------
        List OR np.ndarray OR Any
        """
        if isinstance(index, numbers.Integral):
            assert index < len(self)
            if index < 0:
                index = index % len(self)
            for k, split_len in enumerate(self._split_len):
                if split_len <= index:
                    index -= split_len
                else:
                    read_range = self._split_range[k][int(index)]
                    # get data
                    if self._abstract:
                        data, info = self._data.get(
                            k,
                            *args,
                            return_info=True,
                            read_range=read_range,
                            **kwargs,
                        )
                        if len(data) != np.diff(read_range)[0]:
                            data = data[read_range[0] : read_range[1]]
                    else:
                        data, info = self._data[k][read_range[0] : read_range[1]], {}
                    return (data, info) if return_info else data
        elif isinstance(index, str):
            return KeyAbstract(self, index)
        else:
            raise TypeError("Index should be a str or number")

    def __len__(self) -> int:
        return int(np.sum(self._split_len))

    def __repr__(self):
        return (
            self._data.__repr__()
            + "\n split: "
            + str(self._window_size * self._sample_period)
            + " "
            + self._type
        )


def Split(
    data: Iterable,
    split_size: int = None,
    constraint: str = None,
    sample_len: int = None,
    sample_period: int = None,
    type: str = "seconds",
    lazy: bool = True,
    workers: bool = 1,
    buffer_len: int = 3,
    *args: List,
    **kwargs: Dict
) -> Union[SplitAbstract, DataAbstract, np.ndarray, list]:
    """
    Factory function to allow for choice between lazy and direct example splitting.

    For both an instance of SplitAbstract is created. Different from lazy splitting, is that with direct splitting
    all examples are immediately evaluated.

    To have more information on splitting, please read the docstring of SplitAbstract().

    Parameters
    ----------
    data : Iterable
        Iterable object to be splitted
    split_size : int
        split size in seconds/samples depending on 'metric'
    constraint : str
        option 'power2' creates sizes with a order of 2 (used for autoencoders)
    sample_len : int
        sample length (default = None)
    sample_period : int
        sample period (default = None)
    type : str
        split_size type ('seconds','samples') (default = 'seconds')
    lazy : bool
        apply lazily or not (default = True)
    workers : int
        amount of workers used for loading the data (default = 1)
    buffer_len : int
        buffer_len of the pool (default = 3)
    arg : List
        additional param to provide to the function if needed
    kwargs : Dict
        additional param to provide to the function if needed

    Returns
    -------
    SplitAbstract OR DataAbstract OR np.ndarray OR list
    """
    if lazy:
        return SplitAbstract(
            data,
            split_size=split_size,
            constraint=constraint,
            sample_len=sample_len,
            sample_period=sample_period,
            type=type,
        )
    else:
        # ToDo: replace by a list and np equivalent
        return DataAbstract(
            SplitAbstract(
                data,
                split_size=split_size,
                constraint=constraint,
                sample_len=sample_len,
                sample_period=sample_period,
                type=type,
            ),
            workers=workers,
            buffer_len=buffer_len,
        )[:]


class SelectAbstract(Abstract):
    """
    Select a subset of your input sequence.

    Selection is based on a so called 'selector' which may have the form of a Callable or a list/np.ndarray of integers.
    Important for these Callables is that they accept two arguments: (1) data to base selection on and (2) index of the
    variable to be evaluated.

    Regarding the selector one can use  set of build-in selectors in dabstract.dataset.select, lambda function, an own custom function
    or indices. For example:

    1) random subsampling with::

        $  SelectAbstract(data, dabstract.dataset.select.random_subsample('ratio': 0.5))

    2) select based on a key and a particular value::

        $  SelectAbstract(data, dabstract.dataset.select.subsample_by_str('ratio': 0.5))

    3) use the lambda function such as::

        $  SelectAbstract(data, (lambda x,k: x['data']['subdb'][k]))

    4) directly use indices::

        $  indices = np.array[0,1,2,3,4])
        $  SelectAbstract(data, indices)

    If no 'eval_data' is used, the evaluation is performed on data available in 'data'. If 'eval_data' is available
    the evaluation is performed on 'eval_data'

    The SelectAbstract contains the following methods::

        .get - return entry from SelectAbstract
        .keys - return the list of keys

    The full explanation for each method is provided as a docstring at each method.

    Parameters
    ----------
    data : Iterable
        input data to perform selection on, if eval_data is None
    selector : List[int] OR Callable OR numbers.Integral
        selection criterium
    eval_data : Any
        if eval_data not None, then selection will be performed on eval_data, else data (default = None)
    kwargs : Dict
        additional param to provide to the function if needed

    Returns
    -------
    SelectAbstract class
    """

    def __init__(
        self,
        data: Iterable,
        selector: Union[List[int], Callable, numbers.Integral],
        eval_data: Any = None,
        *args,
        **kwargs: Dict
    ):
        super().__init__(data)
        assert hasattr(self._data, "__len__"), (
            "Can only use %s it object has __len__" % self.__class__.__name__
        )
        self._eval_data = data if eval_data is None else eval_data
        self._selector = selector
        self.set_indices(selector, *args, **kwargs)

    def set_indices(self, selector, *args, **kwargs):
        if callable(selector):
            if len(inspect.getfullargspec(selector).args) == 1:
                self._indices = selector(self._eval_data, *args, **kwargs)
            elif len(inspect.getfullargspec(selector).args) == 2:
                self._indices = np.where(
                    [
                        selector(self._eval_data, k, *args, **kwargs)
                        for k in range(len(self._eval_data))
                    ]
                )[0]
            else:
                raise NotImplementedError(
                    "Selector not supported. Please consult the docstring for options."
                )
        elif isinstance(selector, slice):
            self._indices = np.arange(
                (0 if selector.start is None else selector.start),
                (len(self._eval_data) if selector.stop is None else selector.stop),
                (1 if selector.step is None else selector.step),
            )
        elif isinstance(selector, (tuple, list, np.ndarray)):
            self._indices = selector
        elif isinstance(selector, numbers.Integral):
            self._indices = [selector]
<<<<<<< HEAD
        if self._abstract:
            if hasattr(self._data, "_lazy"):
                if not self._data._lazy:
                    return DataAbstract(self)[:]
=======

    def get_indices(self):
        return self._indices
>>>>>>> 6936cd06

    def get(
        self, index: int, return_info: bool = False, *args: List, **kwargs: Dict
    ) -> Union[List, np.ndarray, Any]:
        """
        Parameters
        ----------
        index : int
            index to retrieve data from
        return_info : bool
            return tuple (data, info) if True else data (default = False)
        arg : List
            additional param to provide to the function if needed
        kwargs : Dict
            additional param to provide to the function if needed

        Returns
        -------
        List OR np.ndarray OR Any
        """
        if isinstance(index, numbers.Integral):
            assert index < len(self)
            index = self._indices[index]
            if self._abstract:
                data, info = self._data.get(index, *args, return_info=True, **kwargs)
            else:
                data, info = self._data[index], {}
            return (data, info) if return_info else data
        elif isinstance(index, str):
            return SelectAbstract(self._data[index], self._indices)
            # return KeyAbstract(self, index)
        else:
            raise TypeError("Index should be a str or number")

    def __len__(self) -> int:
        return len(self._indices)

    def __repr__(self) -> str:
        return self._data.__repr__() + "\n select: " + str(type(self._selector))


def Select(
    data,
    selector: Union[List[int], Callable, numbers.Integral],
    eval_data: Any = None,
    lazy: bool = True,
    workers: int = 1,
    buffer_len: int = 3,
    *args: List,
    **kwargs: Dict
) -> Union[SelectAbstract, DataAbstract, np.ndarray, list]:
    """
    Factory function to allow for choice between lazy and direct example selection.

    For both an instance of SelectAbstract is created. Different from lazy selecting, is that with direct selecting
    all examples are immediately evaluated.

    For more information on the functionality of Select please check the docstring of SelectAbstract().

    Parameters
    ----------
    data : Iterable
        input data to perform selection on, if eval_data is None
    selector : List[int] OR Callable OR numbers.Integral
        selection criterium
    eval_data : Any
        if eval_data not None, then selection will be performed on eval_data, else data (default = None)
    lazy : bool
        apply lazily or not (default = True)
    workers : int
        amount of workers used for loading the data (default = 1)
    buffer_len : int
        buffer_len of the pool (default = 3)
    arg/kwargs:
        additional param to provide to the function if needed

    Returns
    -------
    SelectAbstract OR DataAbstract OR np.ndarray OR list
    """
    if lazy:
        return SelectAbstract(data, selector, *args, eval_data=eval_data, **kwargs)
    else:
        # ToDo: replace by a list and np equivalent
        return DataAbstract(
            SelectAbstract(data, selector, *args, eval_data=eval_data, **kwargs),
            workers=workers,
            buffer_len=buffer_len,
        )[:]


class FilterAbstract(Abstract):
    """
    Filter on the fly. Interesting when the variable to filter on takes long to compute.

    When the FilterAbstract wrapper is applied, the length of your data is undefined as filtering is based on a net yet
    excecuted function 'filter_fct'.

    The FilterAbstract class contain the following methods
    ::
    .get - return entry from FilterAbstract
    .keys - show the set of keys

    The full explanation for each method is provided as a docstring at each method.

    Parameters
    ----------
    data : Iterable
        Iterable object to be filtered
    filter_fct : Callable
        Callable function that needs to be applied
    return_none : bool
        If True, return None if filter_fct is False
        If False, raises IndexError
    kwargs:
        additional param to provide to the function if needed

    Returns
    -------
    FilterAbstract class
    """

    def __init__(
        self,
        data: Iterable,
        filter_fct: Callable,
        return_none: bool = False,
        *args,
        **kwargs
    ):
        super().__init__(data)
        assert callable(filter_fct), filter_fct
        self._filter_fct = filter_fct
        self._return_none = return_none
        self._args = args
        self._kwargs = kwargs

    def __iter__(self) -> Generator:
        for data in self._data:
            if self._filter_fct(data, *self._args, **self._kwargs):
                yield data

    def get(
        self, index: int, return_info: bool = False, *arg: List, **kwargs: Dict
    ) -> Union[List, np.ndarray, Any]:
        """
        Parameters
        ----------
        index : int
            index to retrieve data from
        return_info : bool
            return tuple (data, info) if True else data (default = False)
        arg : List
            additional param to provide to the function if needed
        kwargs : Dict
            additional param to provide to the function if needed

        Returns
        -------
        List OR np.ndarray OR Any
        """
        if isinstance(index, numbers.Integral):
            assert index < len(self._data)
            if self._abstract:
                data, info = self._data.get(
                    index, return_info=True, *self._args, **self._kwargs
                )
            else:
                data, info = self._data[index], {}

            if self._filter_fct(data):
                return (data, info) if return_info else data
            elif not self._return_none:
                raise IndexError("Not available.")
            return None, info

        elif isinstance(index, str):
            return KeyAbstract(self, index)
        else:
            raise TypeError("Index should be a str or number")

    @property
    def len_defined(self):
        return self._return_none

    def __len__(self) -> int:
        if self.len_defined:
            return len(self._data)
        else:
            raise NotImplementedError("Length undefined when return_none is False")

    def __repr__(self) -> str:
        return self._data.__repr__() + "\n filter: " + str(type(self._filter_fct))


def Filter(
    data: Iterable,
    filter_fct: Callable,
    return_none: bool = True,
    lazy: bool = True,
    workers: int = 1,
    buffer_len: int = 3,
    *arg: List,
    **kwargs: Dict
) -> Union[FilterAbstract, DataAbstract, np.ndarray, List]:
    """
    Factory function to allow for choice between lazy and direct example selection.

    For both an instance of FilterAbstract is created. Different from lazy filtering, is that with direct filtering
    all examples are immediately evaluated.

    For more information on the functionality of Filter please check the docstring of FilterAbstract().

    Parameters
    ----------
    data : Iterable
        Iterable object to be filtered
    filter_fct : Callable
        Callable function that needs to be applied.
    return_none : bool
        If True, return None if filter_fct is False
        If False, raises IndexError
    lazy : bool
        apply lazily or not (default = True)
    workers : int
        amount of workers used for loading the data (default = 1)
    buffer_len : int
        buffer_len of the pool (default = 3)
    arg : List
        additional param to provide to the function if needed
    kwargs : Dict
        additional param to provide to the function if needed

    Returns
    -------
    FilterAbstract OR DataAbstract OR np.ndarray OR list
    """
    if lazy:
        return FilterAbstract(data, filter_fct, *arg, return_none=return_none, **kwargs)
    else:
        # ToDo: replace by a list and np equivalent
        tmp = DataAbstract(
            FilterAbstract(data, filter_fct, *arg, return_none=True, **kwargs),
            single_datatype=False,
            workers=workers,
            buffer_len=buffer_len,
        )[:]
        if return_none:
            return tmp
        else:
            return DataAbstract(
                SelectAbstract(tmp, lambda x, k: x[k] is not None),
                workers=workers,
                buffer_len=buffer_len,
            )[:]


class KeyAbstract(Abstract):
    """Error handling wrapper for a concatenated sequence where one might have a dictseq and the other doesnt.
    This will allow for key/index indexing even if the particular index does not have a key.
    """

    def __init__(self, data: Iterable, key: str):
        super().__init__(data)
        self._key = key

    def get(
        self, index: int, return_info: bool = False, *arg: List, **kwargs: Dict
    ) -> Union[List, np.ndarray, Any]:
        if isinstance(index, numbers.Integral):
            assert index < len(self)
            try:
                data, info = self._data.get(
                    key=self._key,
                    index=index,
                    *arg,
                    return_info=True,
                    **kwargs,
                )
            except:
                data, info = None, {}
            return (data, info) if return_info else data
        else:
            return KeyAbstract(self, index)

        # ToDo(gert)
        # if isinstance(index, str):
        #     assert key is None
        #     return self._data[index]
        # elif isinstance(index,numbers.Integral):
        #     if key is None:
        #         data, info = dict(), dict()
        #         for k, key in enumerate(self._active_keys):
        #             data[key], info[key] = self._data[key].get(index=index, return_info=True,**kwargs)
        #         if len(self._active_keys)==1:
        #             data, info = data[key], info[key]
        #     else:
        #         assert isinstance(key,str)
        #         data, info = self._data[key].get(index=index, return_info=True, **kwargs)
        #     return ((data, info) if return_info else data)

    def __len__(self) -> int:
        return len(self._data)

    def __repr__(self) -> str:
        return "key_abstract of key " + self._key + " on " + str(self._data)


class DictSeqAbstract(Abstract):
    """DictSeq base class"""

    def __init__(self, name: str = ""):
        self._nr_keys = 0
        self._name = name
        self._data = dict()
        self._active_keys = []
        self._lazy = dict()
        self._abstract = dict()
        self._adjust_mode = False

    def add(
        self,
        key: str,
        data: Iterable,
        lazy: bool = True,
        info: List[Dict] = None,
        **kwargs: Dict
    ) -> None:
        assert hasattr(
            data, "__getitem__"
        ), "provided data instance must have __getitem__ method."
        assert (
            key != "all"
        ), "The name 'all' is reserved for referring to all keys when applying a transform."
        assert hasattr(data, "__len__"), (
            "Can only use %s it object has __len__" % self.__class__.__name__
        )
        if not self._adjust_mode:
            if self._nr_keys > 0:
                assert len(data) == len(self), "len(self) is not the same as len(data)"
        new_key = False if key in self.keys() else True
        if (not lazy) and isinstance(data, Abstract):
            data = DataAbstract(data)[:]
        elif info is not None:
            data = SeqAbstract().concat(data, info=info)
        self._data.update({key: data})
        self._lazy.update({key: lazy})
        self._abstract.update({key: isinstance(data, Abstract)})
        if new_key:
            self._reset_active_keys()
            self._nr_keys += 1
        return self

    def add_dict(self, dct: Dict, lazy: bool = True) -> None:
        for key in dct:
            self.add(key, dct[key], lazy=lazy)
        return self

    def concat(
        self, data: Iterable, intersect: bool = False, adjust_base: bool = True
    ) -> None:
        from dabstract.dataset.helpers import FolderDictSeqAbstract

        if isinstance(data, list):
            for d in data:
                self.concat(d, intersect=intersect)
        else:
            self2 = self if adjust_base else copy.deepcopy(self)
            self2._adjust_mode = True
            data = copy.deepcopy(data)
            assert isinstance(data, DictSeqAbstract)
            if self2._nr_keys != 0:
                if not intersect:
                    assert (
                        data.keys() == self2.keys()
                    ), "keys do not match. Set intersect=True for keeping common keys."
                    keys = data.keys()
                else:
                    # get diff
                    keys = list_intersection(data.keys(), self2.keys())
                    rem_keys = list_difference(data.keys(), self2.keys())
                    # remove ones which are not identical
                    for rem_key in rem_keys:
                        self2.remove(rem_key)
                for key in keys:
                    if self2._lazy[key]:
                        # make sure that data format is as desired by the base dict
                        if not isinstance(
                            self2[key],
                            (SeqAbstract, DictSeqAbstract, FolderDictSeqAbstract),
                        ):
                            self2[key] = SeqAbstract().concat(self2[key])
                        # concatenate SeqAbstract
                        if isinstance(
                            data[key], SeqAbstract
                        ):  # if already a SeqAbstract, concat cleaner to avoid overhead
                            for _data in data[key]._data:
                                self2[key].concat(_data)
                        else:  # if not just concat at once
                            self2[key].concat(data[key])
                    else:
                        assert (
                            self2[key].__class__ == data[key].__class__
                        ), "When using lazy=False, datatypes should be same in case of concatenation."
                        if isinstance(self2[key], list):
                            self2[key] = self2[key] + data[key]
                        elif isinstance(self2[key], np.ndarray):
                            self2[key] = np.concatenate((self2[key], data[key]))
                self2._adjust_mode = False
            else:
                self2.__dict__.update(data.__dict__)

            return self2

    def remove(self, key: str) -> None:
        del self._data[key]
        self.reset_active_keys()
        self._nr_keys -= 1
        return self

    def add_map(self, key: str, map_fct: Callable, *arg: List, **kwargs: Dict) -> None:
        self[key] = Map(self[key], map_fct, lazy=self._lazy[key], *arg, **kwargs)

    def add_select(self, selector, *arg, eval_data=None, **kwargs):
        def iterative_select(data, indices, *arg, lazy=True, **kwargs):
            if isinstance(data, DictSeqAbstract):
                data._adjust_mode = True
                for key in data.keys():
                    if isinstance(data[key], DictSeqAbstract):
                        data[key] = iterative_select(
                            data[key], indices, *arg, lazy=data._lazy[key], **kwargs
                        )
                    else:
                        data[key] = Select(
                            data[key], indices, *arg, lazy=data._lazy[key], **kwargs
                        )
                data._adjust_mode = False
            else:
                data = Select(data, indices, *arg, lazy=lazy, **kwargs)
            return data

        # get indices for all to ensure no discrepancy between items
        indices = Select(
            self,
            selector,
            *arg,
            eval_data=(self if eval_data is None else eval_data),
            **kwargs,
        ).get_indices()
        # Add selection
        iterative_select(self, indices, *arg, **kwargs)

    def add_alias(self, key: str, new_key: str) -> None:
        assert new_key not in self.keys(), "alias key already in existing keys."
        self.add(new_key, self[key])

    def set_active_keys(self, keys: Union[List[str], str]) -> None:
        self._set_active_keys(keys)

    def reset_active_key(self) -> None:
        warnings.warn(
            "reset_active_key() in DictSeqAbstract is deprecated. Please use reset_active_keys()"
        )
        self._reset_active_keys()

    def reset_active_keys(self) -> None:
        self._reset_active_keys()

    def _set_active_keys(self, keys: Union[List[str], str]) -> None:
        if isinstance(keys, list):
            for key in keys:
                assert key in self.keys(), "key " + key + " does not exists."
            self._active_keys = keys
        else:
            assert keys in self.keys(), "key " + keys + " does not exists."
            self._active_keys = [keys]

    def _reset_active_keys(self) -> None:
        self._active_keys = self.keys()

    def get_active_keys(self) -> List[str]:
        return self._active_keys

    def __len__(self) -> int:
        nr_examples = [len(self._data[key]) for key in self._data]
        assert all([nr_example == nr_examples[0] for nr_example in nr_examples])
        return nr_examples[0] if len(nr_examples) > 0 else 0

    def __add__(self, other: Iterable) -> None:
        assert isinstance(other, DictSeqAbstract)
        return self.concat(other, adjust_base=False)

    def __setitem__(self, k: str, v: Any) -> None:
        assert isinstance(k, str), "Assignment only possible by key (str)."
        new_key = False if k in self.keys() else True
        lazy = True if new_key else self._lazy[k]  # make sure that lazy is kept
        self.add(k, v, lazy=lazy)

    def get(
        self,
        index: int,
        key: str = None,
        return_info: bool = False,
        *arg: List,
        **kwargs: Dict
    ) -> Union[List, np.ndarray, Any]:
        if isinstance(index, str):
            assert key is None
            return self._data[index]
        elif isinstance(index, numbers.Integral):
            if key is None:
                data, info = dict(), dict()
                for k, key in enumerate(self._active_keys):
                    if self._abstract[key]:
                        data[key], info[key] = self._data[key].get(
                            index=index, return_info=True, **kwargs
                        )
                    else:
                        data[key], info[key] = self._data[key][index], dict()
                if len(self._active_keys) == 1:
                    data, info = data[key], info[key]
            else:
                assert isinstance(key, str)
                data, info = self._data[key].get(
                    index=index, return_info=True, **kwargs
                )
            return (data, info) if return_info else data
        else:
            raise IndexError("index should be a number or str")

    def unpack(self, keys: List[str]) -> UnpackAbstract:
        return UnpackAbstract(self._data, keys)

    def keys(self) -> List[str]:
        return list(self._data.keys())

    def summary(self) -> Dict:
        summary = dict()
        for name, data in zip(self.keys(), self._data):
            summary[name] = data.summary()
        return summary

    def __repr__(self) -> str:
        return "dict_seq containing: " + str(self.keys())


class SeqAbstract(Abstract):
    """Seq base class"""

    def __init__(self, data: Iterable = None, name: str = "seq"):
        self._nr_sources = 0
        self._data = []
        self._info = []
        self._kwargs = []
        self._name = name
        if data is not None:
            if isinstance(data, list):
                for _data in data:
                    self.concat(_data)
            else:
                raise AssertionError("Input data should be a list")

    def concat(self, data: Iterable, info: List[Dict] = None, **kwargs: Dict) -> None:
        # Check
        assert hasattr(
            data, "__getitem__"
        ), "provided data instance must have __getitem__ method."
        if isinstance(data, DictSeqAbstract):
            assert (
                len(data._active_keys) == 1
            ), "You can only add a dict_abstract in case there is only one active key."
        assert hasattr(self._data, "__len__"), (
            "Can only use %s it object has __len__" % self.__class__.__name__
        )
        # Add
        data = copy.deepcopy(data)
        if isinstance(data, SeqAbstract):
            for _data in data._data:
                self.concat(_data)
        else:
            self._data.append(data)
        self._nr_sources += 1
        # Information to propagate to transforms or use for split
        if info is not None:
            assert isinstance(info, list), "info should be a list"
            assert isinstance(
                info[0], dict
            ), "The items in info should contain a dict()"
            assert len(info) == len(
                data
            ), "info should be a list with len(info)==len(data)"
        self._info.append(info)
        self._kwargs.append(kwargs)
        return self

    def __len__(self) -> int:
        return np.sum([len(data) for data in self._data])

    def __setitem__(self, index: int, value: Iterable):
        if isinstance(index, numbers.Integral):
            if index < 0:
                index = index % len(self)
            for k, data in enumerate(self._data):
                if len(data) <= index:
                    index -= len(data)
                else:
                    data[index] = value
                return None
            raise IndexError("Index should be lower than len(dataset)")
        elif isinstance(index, str):
            return KeyAbstract(self, index)
        else:
            raise IndexError(
                "index should be a number (or key in case of a nested dict_seq)."
            )

    def __add__(self, other: Union[tvSeqAbstract, Iterable]):
        # assert isinstance(other)
        return self.concat(other)

    def get(
        self,
        index: int,
        key: str = None,
        return_info: bool = False,
        *arg: List,
        **kwargs: Dict
    ) -> Union[List, np.ndarray, Any]:
        if isinstance(index, numbers.Integral):
            if index < 0:
                index = index % len(self)
            for k, data in enumerate(self._data):
                if len(data) <= index:
                    index -= len(data)
                else:
                    info = dict() if self._info[k] is None else self._info[k][index]
                    # get
                    if isinstance(self._data[k], Abstract):
                        data, info = data.get(
                            index,
                            *arg,
                            return_info=True,
                            **(info if key is None else dict(info, key=key)),
                            **kwargs,
                        )
                    else:
                        assert key is None
                        data, info = data[index], dict(**info, **kwargs)
                    # return
                    return (data, info) if return_info else data
            raise IndexError("Index should be lower than len(dataset)")
        elif isinstance(index, str):
            return KeyAbstract(self, index)
        else:
            raise IndexError(
                "index should be a number (or key in case of a nested dict_seq)."
            )

    def summary(self) -> Dict:
        return {"nr_examples": self.nr_examples, "name": self._name}

    def __repr__(self):
        r = "seq containing:"
        for data in self._data:
            if not isinstance(data, (Abstract)):
                r += "\n[ \t" + str(type(data)) + "\t]"
            else:
                r += "\n[ \t" + repr(data) + "\t]"
            # r += '\n'
        return r


def class_str(data: Callable):
    if isinstance(data, Abstract):
        return repr(data)
    else:
        return str(data.__class__)
    return
<|MERGE_RESOLUTION|>--- conflicted
+++ resolved
@@ -1,1747 +1,1718 @@
-import numbers
-import copy
-import numpy as np
-from tqdm import tqdm
-import inspect
-import os
-
-import warnings
-
-from concurrent.futures import ThreadPoolExecutor, ProcessPoolExecutor
-from queue import Queue
-
-os.environ["OMP_NUM_THREADS"] = "1"
-os.environ["MKL_NUM_THREADS"] = "1"
-
-from typing import (
-    Union,
-    Any,
-    List,
-    TypeVar,
-    Callable,
-    Dict,
-    Iterable,
-    Generator,
-    Tuple,
-)
-
-tvDictSeqAbstract = TypeVar("DictSeqAbstract")
-tvSeqAbstract = TypeVar("SeqAbstract")
-
-from dabstract.utils import list_intersection, list_difference
-from dabstract.dataprocessor import ProcessingChain
-
-
-class Abstract:
-    def __init__(self, data):
-        self._data = data
-        self._abstract = True if isinstance(data, Abstract) else False
-        if self._abstract:
-            assert self._data.len_defined, (
-                "Can only use %s it data has __len__" % self.__class__.__name__
-            )
-        else:
-            assert hasattr(self._data, "__len__"), (
-                "Can only use %s it data has __len__" % self.__class__.__name__
-            )
-
-    def __iter__(self) -> Any:
-        for k in range(len(self)):
-            yield self[k]
-
-    def __getitem__(self, index: int) -> Any:
-        return self.get(index)
-
-    def __setitem__(self, k, v):
-        raise NotImplementedError(
-            "%s does not support item assignment." % self.__class__.__name__
-        )
-
-    def __call__(self, *args, **kwargs) -> Any:
-        return self.get(*args, **kwargs)
-
-    @property
-    def len_defined(self):
-        return True
-
-
-class UnpackAbstract(Abstract):
-    """
-    The class is an abstract wrapper around a dictionary or DictSeqAbstract to unpack this dictionary in a lazy manner.
-    Unpacking refers to copying the content of the dictionary into a list.
-
-    Unpacking is based on the parameter "keys". For example, consider a Dict or DictSeqAbstract with the
-    following content::
-
-        $   data = {'data': [10,5,8],
-        $           'label': [1,1,2],
-        $           'other': ['some','other','information']
-
-    To index this such that it returns a tuple containing the indexed item of keys 'data' and 'label',
-    one can do::
-
-        $   data_up = UnpackAbstract(data,keys=['data','label'])
-        $   print(data_up[0])
-        [10, 1]
-
-    To index through the data one could directly use default indexing, i.e. [idx] or use the .get() method.
-
-    The UnpackAbstract contains the following methods::
-
-        .get - return entry form UnpackAbstract
-
-    The full explanation for each method is provided as a docstring at each method.
-
-    Parameters
-    ----------
-    data : dict or tvDictSeqAbstract
-        dictionary or DictSeqAbstract to be unpacked
-    keys : List[str]
-        list containing the strings that are used as keys
-
-    Returns
-    ----------
-    UnpackAbstract class
-    """
-
-    def __init__(self, data: dict or tvDictSeqAbstract, keys: List[str]):
-        super().__init__(data)
-        self._keys = keys
-
-    def get(self, index: int, return_info: bool = False) -> List[Any]:
-        """
-        Parameters
-        ----------
-        index : int
-            index to retrieve data from
-        return_info : bool
-            return tuple (data, info) if True else data (default = False)
-            info contains the information that has been propagated through the chain of operations
-        Returns
-        ----------
-        List of Any
-        """
-        if isinstance(index, numbers.Integral):
-            out = list()
-            if len(self._keys) == 1:
-                out = self._data[self._keys[0]][index]
-            else:
-                for key in self._keys:
-                    out.append(self._data[key][index])
-            if return_info:
-                return out, dict()
-            else:
-                return out
-        else:
-            return self._data[index]
-
-    def __len__(self) -> int:
-        return len(self._data)
-
-    def __repr__(self) -> str:
-        return self._data.__repr__() + "\n Unpack of keys: " + str(self._keys)
-
-
-def parallel_op(
-    data: Iterable,
-    type: str = "threadpool",
-    workers: int = 0,
-    buffer_len: int = 3,
-    return_info: bool = False,
-    *args: list,
-    **kwargs: Dict
-) -> Generator:
-    """Apply a multiproc generator to the input sequence"""
-    # check
-    assert hasattr(data, "__len__"), "Can only use parallel_op it object has __len__"
-
-    # define function to evaluate
-    if isinstance(data, Abstract):
-
-        def func(index):
-            return data.get(index, *args, return_info=return_info, **kwargs)
-
-    else:
-
-        def func(index):
-            return data[index]
-
-    # get parallel util
-    if type == "threadpool":
-        parr = ThreadPoolExecutor
-    elif type == "processpool":
-        parr = ProcessPoolExecutor
-
-    # create generator
-    if workers > 0:
-        Q = Queue()
-        with parr(workers) as E:
-            for k in range(len(data)):
-                if Q.qsize() >= buffer_len:
-                    yield Q.get().result()
-                Q.put(E.submit(func, k))
-            while not Q.empty():
-                yield Q.get().result()
-    else:
-        for k in range(len(data)):
-            yield func(k)
-
-
-class DataAbstract(Abstract):
-    """Allow for multi-indexing and multi-processing on a sequence or dictseq"""
-
-    def __init__(
-        self,
-        data: Iterable,
-<<<<<<< HEAD
-        single_datatype=True,
-=======
-        output_datatype: str = 'auto',
->>>>>>> 6936cd06
-        workers: int = 0,
-        buffer_len: int = 3,
-        load_memory: bool = False,
-    ):
-        super().__init__(data)
-<<<<<<< HEAD
-        self._single_datatype = single_datatype
-=======
-        self._output_datatype = output_datatype
->>>>>>> 6936cd06
-        self._workers = workers
-        self._buffer_len = buffer_len
-        self._load_memory = load_memory
-
-    def __iter__(self) -> Generator:
-        return parallel_op(
-            self._data,
-            *self._args,
-            workers=self._workers,
-            buffer_len=self._buffer_len,
-            return_info=False,
-            **self._kwargs,
-        )
-
-    def get(
-        self,
-        index: Iterable,
-        return_info: bool = False,
-        workers: int = 0,
-        buffer_len: int = 3,
-        return_generator: bool = False,
-        verbose: bool = False,
-        *args: list,
-        **kwargs: Dict
-    ) -> Any:
-        if isinstance(index, numbers.Integral):
-            if self._abstract:
-                data, info = self._data.get(
-                    index, return_info=True, *args, **kwargs, **self._kwargs
-                )
-            else:
-                data, info = self._data[index], {}
-            return (data, info) if return_info else data
-        elif isinstance(index, (tuple, list, np.ndarray, slice)):
-            # generator
-            _data = SelectAbstract(self._data, index)
-            gen = parallel_op(
-                _data,
-                *args,
-                workers=workers,
-                buffer_len=buffer_len,
-                return_info=return_info,
-                **kwargs,
-            )
-            # return
-            if return_generator:
-                return gen
-            else:
-                for k, tmp in enumerate(tqdm(gen, disable=not verbose)):
-                    if return_info:
-                        tmp_data, tmp_info = tmp[0], tmp[1]
-                    else:
-                        tmp_data = tmp
-                    if len(_data) == 1:
-                        return (tmp_data, tmp_info) if return_info else tmp_data
-                    else:
-                        if k == 0:
-                            if return_info:
-                                info_out = [dict()] * len(self._data)
-<<<<<<< HEAD
-                            if not self._single_datatype:
-                                data_out = [None] * len(_data)
-                            else:
-                                if isinstance(tmp_data, (np.ndarray)):
-                                    data_out = np.zeros((len(_data),) + tmp_data.shape)
-                                elif isinstance(
-                                    tmp_data, (np.int, np.int64, int, np.float64)
-                                ):
-                                    data_out = np.zeros((len(_data), 1))
-                                else:
-                                    data_out = [None] * len(_data)
-=======
-                            if isinstance(tmp_data, (np.ndarray)) and self._output_datatype in ('numpy','auto'):
-                                data_out = np.zeros((len(_data),) + tmp_data.shape)
-                            elif isinstance(
-                                tmp_data, (np.int, np.int64, int, np.float64)
-                            ) and self._output_datatype in ('numpy','auto'):
-                                data_out = np.zeros((len(_data), 1))
-                            elif self._output_datatype in ('list','auto'):
-                                data_out = [None] * len(_data)
-                        elif self._output_datatype == 'auto' and isinstance(data_out,np.ndarray):
-                            if np.squeeze(data_out).shape != np.squeeze(tmp_data):
-                                tmp_data_out = data_out
-                                data_out = [None] * len(data_out)
-                                for k in range(len(tmp_data_out)):
-                                    data_out[k] = tmp_data_out[k]
->>>>>>> 6936cd06
-                        data_out[k] = tmp_data
-                        if return_info:
-                            info_out[k] = tmp_info
-                return (data_out, info_out) if return_info else data_out
-        elif isinstance(index, str):
-            return DataAbstract(KeyAbstract(self, index))
-        else:
-            raise TypeError(
-                "Index should be a number. Note that a str works too as it does not provide any error but it will only return a \n \
-                            value which is not None in case it actually contains a key. \n \
-                            This is because a SeqAbstract may contain a DictSeqAbstract with a single active key \n \
-                            and other data including no keys."
-            )
-
-    def __len__(self) -> int:
-        return len(self._data)
-
-    def __repr__(self) -> str:
-        return (
-            class_str(self._data)
-            + "\n data abstract: multi_processing "
-            + str((True if self._workers > 0 else False))
-        )
-
-
-class MapAbstract(Abstract):
-    """
-    The class applies a mapping to data in a lazy manner.
-
-    For example, consider the following function::
-
-        $   def some_function(input, multiplier, logarithm=False)
-        $       output = input * multiplier
-        $       if logarithm:
-        $           output = np.log10(output)
-        $       return output
-
-    You can apply this function with multiplier=5 and logarithm=True as follows::
-
-        $   data = [1,2,3]
-        $   data_map = MapAbstract(data,map_fct=some_function, 5, logarithm=True)
-        $   print(data_map[0])
-        0.6989
-
-    Similarly, one could use a lambda function::
-
-        $   data = [1,2,3]
-        $   data_map = MapAbstract(data, lambda x: np.log10(x*5))
-        $   print(data_map[0])
-        0.6989
-
-    Another example is to use the ProcessingChain. This would allow propagation of information.
-    For example, assume the following ProcessingChain::
-
-        $   class custom_processor(Processor):
-        $       def process(self, data, **kwargs):
-        $           return data + 1, {'multiplier': 3}
-        $   class custom_processor2(Processor):
-        $       def process(self, data, **kwargs):
-        $           return data * kwargs['multiplier'], {}
-        $   dp = ProcessingChain()
-        $   dp.add(custom_processor)
-        $   dp.add(custom_processor2)
-
-    And add this to some data with a MapAbstract::
-
-        $   data = [1,2,3]
-        $   data_map = MapAbstract(data,map_fct=dp)
-        $   print(data_map[0])
-        6
-
-    When using a ProcessingChain one can utilise the fact that it propagates the so-called 'info' through lazy operations.
-    To obtain the information that has been progated, one can use the .get() method::
-
-        $   print(data_map.get(0, return_info=True)
-        (6, {'multiplier': 3, 'output_shape': ()})
-
-    For more information on how to use a ProcessingChain, please check dabstract.dataprocessor.ProcessingChain.
-
-    There are cases when one would like to use a function that has not been defined as a dabstract Processor, but
-    where it still is desired to for example propagate information, e.g. sampling frequency.
-    One can encapsulate information in a mapping function such as::
-
-        $   data = [1,2,3]
-        $   data_map = MapAbstract(data, (lambda x): x, info=({'fs': 16000}, {'fs': 16000}, {'fs': 16000}))
-        $   print(data_map[0])
-        (1, {'fs': 16000})
-
-    To index through the data one could directly use default indexing, i.e. [idx] or use the .get() method.
-
-    The MapAbstract contains the following methods::
-
-        .get - return entry from MapAbstract
-        .keys - return attribute keys of data
-
-    The full explanation for each method is provided as a docstring at each method.
-
-    Parameters
-    ----------
-    data : Iterable
-        Iterable object to be mapped
-    map_fct : Callable
-        Callable object that defines the mapping
-    info : List[Dict]
-        List of Dictionary containing information that will be propagated through the chain of operations.
-        Useful when the mapping function is not a ProcessingChain
-        (default = None)
-    arg : list
-        additional param to provide to the function if needed
-    kwargs : dict
-        additional param to provide to the function if needed
-
-    Returns
-    ----------
-    MapAbstract class
-    """
-
-    def __init__(
-        self,
-        data: Iterable,
-        map_fct: Callable,
-        info: List[Dict] = None,
-        *args: list,
-        **kwargs: Dict
-    ):
-        super().__init__(data)
-        assert callable(map_fct), map_fct
-        self._map_fct = map_fct
-        self._chain = True if isinstance(map_fct, ProcessingChain) else False
-        self._info = info
-        self._args = args
-        self._kwargs = kwargs
-
-    def get(
-        self, index: int, return_info: bool = False, *args: List, **kwargs: Dict
-    ) -> Union[List, np.ndarray, Any]:
-        """
-
-        Parameters
-        ----------
-        index : int
-            index to retrieve data from
-        return_info : bool
-            return tuple (data, info) if True else data (default = False)
-            info contains the information that has been propagated through the chain of operations
-        arg : List
-            additional param to provide to the function if needed
-        kwargs : Dict
-            additional param to provide to the function if needed
-
-        Returns
-        -------
-        List OR np.ndarray OR Any
-        """
-        if isinstance(index, numbers.Integral):
-            if index < 0:
-                index = index % len(self)
-            if self._abstract:
-                data, info = self._data.get(index, *args, return_info=True, **kwargs)
-            else:
-                data, info = self._data[index], kwargs
-            if self._chain:
-                data, info = self._map_fct(
-                    data, *self._args, **dict(self._kwargs, **info), return_info=True
-                )
-            else:
-                data = self._map_fct(data, *self._args, **dict(self._kwargs, **info))
-            if self._info is not None:
-                info = dict(info, **self._info[index])
-            return (data, info) if return_info else data
-        elif isinstance(index, str):
-            warnings.warn(
-                "Ignoring a mapping. Mapping works on __getitem__, so if you have a nested DictSeqAbstract with active key, then you will access the active key without mapping and the meta information"
-            )
-            return self._data[index]
-        else:
-            raise TypeError(
-                "Index should be a number. Note that a str works too as it does not provide any error but it will only a \
-                            value which is not None in case a it actually contains a key. \
-                            This is because a SeqAbstract may contain a DictSeqAbstract with a single active key \
-                            and other data including no keys."
-            )
-            # ToDo(gert) add a way to raise a error in case data does not contain any key.
-
-    def __len__(self) -> int:
-        return len(self._data)
-
-    def __repr__(self) -> str:
-        return class_str(self._data) + "\n map: " + str(self._map_fct)
-
-
-def Map(
-    data,
-    map_fct: Callable,
-    info: List[Dict] = None,
-    lazy: bool = True,
-    workers: int = 1,
-    buffer_len: int = 3,
-    *arg: list,
-    **kwargs: Dict
-) -> Union[MapAbstract, DataAbstract, np.ndarray, list]:
-    """
-    Factory function to allow for choice between lazy and direct mapping.
-
-    For both an instance of MapAbstract is created. Different from lazy mapping, is that with direct mapping all examples
-    are immediately evaluated.
-
-    To have more information on mapping, please read the docstring of MapAbstract().
-
-    Parameters
-    -------
-    data :
-        The data that needs to be mapped
-    map_fct : Callable
-        Callable object that defines the mapping
-    info : List[Dict]
-        List of Dictionary containing information that has been propagated through the chain of operations
-        (default = None)
-    lazy : bool
-        apply lazily or not (default = True)
-    workers : int
-        amount of workers used for loading the data (default = 1)
-    buffer_len : int
-        buffer_len of the pool (default = 3)
-    arg : list
-        additional param to provide to the function if needed
-    kwargs : Dict
-        additional param to provide to the function if needed
-
-    Returns
-    -------
-    MapAbstract OR DataAbstract OR np.ndarray OR list
-    """
-
-    if lazy:
-        return MapAbstract(data, map_fct, *arg, info=info, **kwargs)
-    else:
-        return DataAbstract(
-            MapAbstract(data, map_fct, *arg, info=info, **kwargs),
-            workers=workers,
-            buffer_len=buffer_len,
-        )[:]
-
-
-# ToDo(gert)
-# def Replicate(data, factor, type = 'on_sample', lazy=True, workers=1, buffer_len=3, *arg, **kwargs):
-#     """Factory function to allow for choice between lazy and direct replication
-#     """
-#     _abstract = (True if isinstance(data, abstract) else False)
-#     if lazy:
-#         return ReplicateAbstract(data, factor, type = 'on_sample', **kwargs)
-#     else:
-#         #ToDo: replace by a list and np equivalent
-#         return DataAbstract(ReplicateAbstract(data, factor, type = 'on_sample', *arg, **kwargs),
-#                             workers=workers,
-#                             buffer_len=buffer_len)[:]
-# ToDo(gert)
-# class ReplicateAbstract(abstract):
-#     """Replicate data a particular factor
-#     """
-#     def __init__(self, data, factor, type = 'on_sample', **kwargs):
-#         self._data = data
-#         self._type = type
-#         self._factor = factor
-#         self._abstract = (True if isinstance(data, abstract) else False)
-#         if self._type == 'on_sample':
-#             self.rep_function = (lambda x: int(np.floor(x / self._factor)))
-#         elif self._type == 'full':
-#             self.rep_function = (lambda x: int(np.floor(x / len(self._data))))
-#         else:
-#             raise NotImplemented
-##
-#     def get(self, index, return_info=False, *arg, **kwargs):
-#         if isinstance(index, numbers.Integral):
-#             if index < 0:
-#                 index = index % len(self)
-#             assert index < len(self)
-#             k = self.rep_function(index)
-#             if self._abstract:
-#                 data, info = self._data.get(k, return_info=True, *arg, **kwargs, **self._kwargs)
-#             else:
-#                 data, info = self._data[k], {}
-#             return ((data, info) if return_info else data)
-#         elif isinstance(index, str):
-#             return KeyAbstract(self, index)
-#         else:
-#             raise TypeError('Index should be a str or number')
-#
-#     def __len__(self):
-#         return len(self._data) * self._factor
-#
-#     def __repr__(self):
-#         return self._data.__repr__() + "\n replicate: " + str(
-#             self._factor) + ' ' + self._type
-
-
-class SampleReplicateAbstract(Abstract):
-    """
-    Replicate data on sample-by-sample basis.
-
-    Sample replication is based on the parameter 'factor'. This parameter is used to control to replication ratio.
-    For example::
-
-        $ data = [1, 2, 3]
-        $ data_rep = SampleReplicateAbstract([1, 2, 3], factor = 3)
-        $ print([tmp for tmp in data_rep])
-        [1, 1, 1, 2, 2, 2, 3, 3, 3]
-
-    The SampleReplicateAbstract contains the following methods::
-
-    .get - return entry form SampleReplicateAbstract
-    .keys - return the list of keys
-
-    The full explanation for each method is provided as a docstring at each method.
-
-    Parameters
-    -------
-    data : Iterable
-        input data to replicate on a sample-by-sample basis
-    factor : int
-        integer used to compute an index for element in data used as sample
-    kwargs : Dict
-        additional param to provide to the function if needed
-
-    Returns
-    -------
-    SampleReplicateAbstract class
-    """
-
-    def __init__(self, data: Iterable, factor: int, **kwargs: Dict):
-        super().__init__(data)
-        self._factor = factor
-        if isinstance(self._factor, numbers.Integral):
-            self._factor = self._factor * np.ones(len(data))
-
-    def get(
-        self, index: int, return_info: bool = False, *arg: List, **kwargs: Dict
-    ) -> Union[List, np.ndarray, Any]:
-        """
-        Parameters
-        ----------
-        index : int
-            index to sample from data
-        return_info : bool
-            return tuple (data, info) if True else data (default = False)
-        arg : List
-            additional param to provide to the function if needed
-        kwargs : Dict
-            additional param to provide to the function if needed
-
-        Returns
-        -------
-        List OR np.ndarray OR Any
-        """
-        if isinstance(index, numbers.Integral):
-            assert index < len(self), "Index should be lower than len(dataset)"
-            if index < 0:
-                index = index % len(self)
-            for k, factor in enumerate(self._factor):
-                if factor <= index:
-                    index -= factor
-                else:
-                    # get
-                    if self._abstract:
-                        data, info = self._data.get(k, return_info=True, **kwargs)
-                    else:
-                        data, info = self._data[k], dict()
-                    # return
-                    return (data, info) if return_info else data
-        elif isinstance(index, str):
-            return KeyAbstract(self, index)
-        else:
-            raise TypeError("Index should be a str or number")
-
-    def __len__(self) -> int:
-        return int(np.sum(self._factor))
-
-    def __repr__(self) -> str:
-        return (
-            self._data.__repr__()
-            + "\n replicate: "
-            + str(self._factor.min())
-            + " - "
-            + str(self._factor.max())
-        )
-
-
-def SampleReplicate(
-    data: Iterable,
-    factor: int,
-    lazy: bool = True,
-    workers: int = 1,
-    buffer_len: int = 3,
-    *arg: List,
-    **kwargs: Dict
-) -> Union[SampleReplicateAbstract, DataAbstract, np.ndarray, list]:
-    """
-    Factory function to allow for choice between lazy and direct sample replication.
-
-    For both an instance of SampleReplicateAbstract is created. Different from sample replication, is that with direct
-    sample replication all examples are immediately evaluated.
-
-    To have more information on sample replication, please read the docstring of SampleReplicateAbstract().
-
-    Parameters
-    -------
-    data : Iterable
-        input data to perform sample replication on
-    factor : int
-        integer used to compute an index for element in data used as sample
-    lazy : bool
-        apply lazily or not (default = True)
-    workers : int
-        amount of workers used for loading the data (default = 1)
-    buffer_len : int
-        buffer_len of the pool (default = 3)
-    arg : List
-        additional param to provide to the function if needed
-    kwargs : Dict
-        additional param to provide to the function if needed
-
-    Returns
-    -------
-    SampleReplicateAbstract OR DataAbstract OR np.ndarray OR list
-    """
-    if lazy:
-        return SampleReplicateAbstract(data, factor, *arg, **kwargs)
-    else:
-        # ToDo: replace by a list and np equivalent
-        return DataAbstract(
-            SampleReplicateAbstract(data, factor, *arg, **kwargs),
-            workers=workers,
-            buffer_len=buffer_len,
-        )[:]
-
-
-class SplitAbstract(Abstract):
-    """
-    The class is an abstract wrapper around an iterable to split this iterable in a lazy manner. Splitting refers
-    to dividing the a particular example in multiple chunks, i.e. 60s examples are divided into 1s segments.
-
-    Splitting is based on the parameters split_size, constraint, sample_len, sample_period and type.
-
-    If type is set to 'samples' one has to define 'sample_len' and 'split_size'. In that case 'sample_len' refers to
-    the amount of samples in one example, and split_size the size of one segment. 'sample_len' can be set as an integer
-    if all examples are of the same size OR a list of integers if these are different between examples.
-
-    If type is set to 'seconds' one has to define 'sample_len', 'split_size' and 'sample_period'. In this case each of
-    these variables are not samples but defined in terms of seconds. 'sample_period' additionally specifies the sample period
-    of these samples in order to properly split.
-
-    The SplitAbstract contains the following methods::
-
-        .get - return entry from SplitAbstract
-        .keys - return attribute keys of data
-
-    The full explanation for each method is provided as a docstring at each method.
-
-    Parameters
-    ----------
-    data : Iterable
-        Iterable object to be splitted
-    split_size : int
-        split size in seconds/samples depending on 'metric'
-    constraint : str
-        option 'power2' creates sizes with a order of 2 (used for autoencoders)
-    sample_len : int or List[int]
-        sample length (default = None)
-    sample_period : int
-        sample period (default = None)
-    type : str
-        split_size type ('seconds','samples') (default = 'seconds')
-
-    Returns
-    -------
-    SplitAbstract class
-    """
-
-    def __init__(
-        self,
-        data: Iterable,
-        split_size: int = None,
-        constraint: str = None,
-        sample_len: Union[int, List[int]] = None,
-        sample_period: int = None,
-        type: str = "seconds",
-    ):
-        super().__init__(data)
-        assert split_size is not None, "Please provide a split in " + type
-        self._type = type
-        self._split_size = split_size
-        self._constraint = constraint
-        self._sample_len = sample_len
-        if isinstance(self._sample_len, numbers.Integral):
-            self._sample_len = self._sample_len * np.ones(len(data))
-        self._sample_period = sample_period
-        self._init_split()
-
-    def _init_split(self):
-        # init window_size
-        if self._type == "seconds":
-            self._window_size = int(self._split_size / self._sample_period)
-        elif self._type == "samples":
-            self._window_size = int(self._split_size)
-        if self._constraint == "power2":
-            self._window_size = int(2 ** np.ceil(np.log2(self._window_size)))
-        assert self._window_size > 0
-        # prepare splits
-        self._split_range, self._split_len = [None] * len(self._data), np.zeros(
-            len(self._data), dtype=int
-        )
-        for j in range(len(self._data)):
-            num_frames = max(
-                1,
-                int(
-                    np.floor(
-                        (
-                            (self._sample_len[j] - (self._window_size - 1) - 1)
-                            / self._window_size
-                        )
-                        + 1
-                    )
-                ),
-            )
-            self._split_range[j] = np.tile(
-                np.array([0, self._window_size]), (num_frames, 1)
-            ) + np.tile(
-                np.transpose(np.array([np.arange(num_frames) * self._window_size])),
-                (1, 2),
-            )
-            self._split_len[j] = num_frames
-
-    def get(
-        self, index: int, return_info: bool = False, *args: List, **kwargs: Dict
-    ) -> Union[List, np.ndarray, Any]:
-        """
-        Parameters
-        ----------
-        index : int
-            index to retrieve data from
-        return_info : bool
-            return tuple (data, info) if True else data (default = False)
-            info contains the information that has been propagated through the chain of operations
-        arg : List
-            additional param to provide to the function if needed
-        kwargs : Dict
-            additional param to provide to the function if needed
-        Returns
-        -------
-        List OR np.ndarray OR Any
-        """
-        if isinstance(index, numbers.Integral):
-            assert index < len(self)
-            if index < 0:
-                index = index % len(self)
-            for k, split_len in enumerate(self._split_len):
-                if split_len <= index:
-                    index -= split_len
-                else:
-                    read_range = self._split_range[k][int(index)]
-                    # get data
-                    if self._abstract:
-                        data, info = self._data.get(
-                            k,
-                            *args,
-                            return_info=True,
-                            read_range=read_range,
-                            **kwargs,
-                        )
-                        if len(data) != np.diff(read_range)[0]:
-                            data = data[read_range[0] : read_range[1]]
-                    else:
-                        data, info = self._data[k][read_range[0] : read_range[1]], {}
-                    return (data, info) if return_info else data
-        elif isinstance(index, str):
-            return KeyAbstract(self, index)
-        else:
-            raise TypeError("Index should be a str or number")
-
-    def __len__(self) -> int:
-        return int(np.sum(self._split_len))
-
-    def __repr__(self):
-        return (
-            self._data.__repr__()
-            + "\n split: "
-            + str(self._window_size * self._sample_period)
-            + " "
-            + self._type
-        )
-
-
-def Split(
-    data: Iterable,
-    split_size: int = None,
-    constraint: str = None,
-    sample_len: int = None,
-    sample_period: int = None,
-    type: str = "seconds",
-    lazy: bool = True,
-    workers: bool = 1,
-    buffer_len: int = 3,
-    *args: List,
-    **kwargs: Dict
-) -> Union[SplitAbstract, DataAbstract, np.ndarray, list]:
-    """
-    Factory function to allow for choice between lazy and direct example splitting.
-
-    For both an instance of SplitAbstract is created. Different from lazy splitting, is that with direct splitting
-    all examples are immediately evaluated.
-
-    To have more information on splitting, please read the docstring of SplitAbstract().
-
-    Parameters
-    ----------
-    data : Iterable
-        Iterable object to be splitted
-    split_size : int
-        split size in seconds/samples depending on 'metric'
-    constraint : str
-        option 'power2' creates sizes with a order of 2 (used for autoencoders)
-    sample_len : int
-        sample length (default = None)
-    sample_period : int
-        sample period (default = None)
-    type : str
-        split_size type ('seconds','samples') (default = 'seconds')
-    lazy : bool
-        apply lazily or not (default = True)
-    workers : int
-        amount of workers used for loading the data (default = 1)
-    buffer_len : int
-        buffer_len of the pool (default = 3)
-    arg : List
-        additional param to provide to the function if needed
-    kwargs : Dict
-        additional param to provide to the function if needed
-
-    Returns
-    -------
-    SplitAbstract OR DataAbstract OR np.ndarray OR list
-    """
-    if lazy:
-        return SplitAbstract(
-            data,
-            split_size=split_size,
-            constraint=constraint,
-            sample_len=sample_len,
-            sample_period=sample_period,
-            type=type,
-        )
-    else:
-        # ToDo: replace by a list and np equivalent
-        return DataAbstract(
-            SplitAbstract(
-                data,
-                split_size=split_size,
-                constraint=constraint,
-                sample_len=sample_len,
-                sample_period=sample_period,
-                type=type,
-            ),
-            workers=workers,
-            buffer_len=buffer_len,
-        )[:]
-
-
-class SelectAbstract(Abstract):
-    """
-    Select a subset of your input sequence.
-
-    Selection is based on a so called 'selector' which may have the form of a Callable or a list/np.ndarray of integers.
-    Important for these Callables is that they accept two arguments: (1) data to base selection on and (2) index of the
-    variable to be evaluated.
-
-    Regarding the selector one can use  set of build-in selectors in dabstract.dataset.select, lambda function, an own custom function
-    or indices. For example:
-
-    1) random subsampling with::
-
-        $  SelectAbstract(data, dabstract.dataset.select.random_subsample('ratio': 0.5))
-
-    2) select based on a key and a particular value::
-
-        $  SelectAbstract(data, dabstract.dataset.select.subsample_by_str('ratio': 0.5))
-
-    3) use the lambda function such as::
-
-        $  SelectAbstract(data, (lambda x,k: x['data']['subdb'][k]))
-
-    4) directly use indices::
-
-        $  indices = np.array[0,1,2,3,4])
-        $  SelectAbstract(data, indices)
-
-    If no 'eval_data' is used, the evaluation is performed on data available in 'data'. If 'eval_data' is available
-    the evaluation is performed on 'eval_data'
-
-    The SelectAbstract contains the following methods::
-
-        .get - return entry from SelectAbstract
-        .keys - return the list of keys
-
-    The full explanation for each method is provided as a docstring at each method.
-
-    Parameters
-    ----------
-    data : Iterable
-        input data to perform selection on, if eval_data is None
-    selector : List[int] OR Callable OR numbers.Integral
-        selection criterium
-    eval_data : Any
-        if eval_data not None, then selection will be performed on eval_data, else data (default = None)
-    kwargs : Dict
-        additional param to provide to the function if needed
-
-    Returns
-    -------
-    SelectAbstract class
-    """
-
-    def __init__(
-        self,
-        data: Iterable,
-        selector: Union[List[int], Callable, numbers.Integral],
-        eval_data: Any = None,
-        *args,
-        **kwargs: Dict
-    ):
-        super().__init__(data)
-        assert hasattr(self._data, "__len__"), (
-            "Can only use %s it object has __len__" % self.__class__.__name__
-        )
-        self._eval_data = data if eval_data is None else eval_data
-        self._selector = selector
-        self.set_indices(selector, *args, **kwargs)
-
-    def set_indices(self, selector, *args, **kwargs):
-        if callable(selector):
-            if len(inspect.getfullargspec(selector).args) == 1:
-                self._indices = selector(self._eval_data, *args, **kwargs)
-            elif len(inspect.getfullargspec(selector).args) == 2:
-                self._indices = np.where(
-                    [
-                        selector(self._eval_data, k, *args, **kwargs)
-                        for k in range(len(self._eval_data))
-                    ]
-                )[0]
-            else:
-                raise NotImplementedError(
-                    "Selector not supported. Please consult the docstring for options."
-                )
-        elif isinstance(selector, slice):
-            self._indices = np.arange(
-                (0 if selector.start is None else selector.start),
-                (len(self._eval_data) if selector.stop is None else selector.stop),
-                (1 if selector.step is None else selector.step),
-            )
-        elif isinstance(selector, (tuple, list, np.ndarray)):
-            self._indices = selector
-        elif isinstance(selector, numbers.Integral):
-            self._indices = [selector]
-<<<<<<< HEAD
-        if self._abstract:
-            if hasattr(self._data, "_lazy"):
-                if not self._data._lazy:
-                    return DataAbstract(self)[:]
-=======
-
-    def get_indices(self):
-        return self._indices
->>>>>>> 6936cd06
-
-    def get(
-        self, index: int, return_info: bool = False, *args: List, **kwargs: Dict
-    ) -> Union[List, np.ndarray, Any]:
-        """
-        Parameters
-        ----------
-        index : int
-            index to retrieve data from
-        return_info : bool
-            return tuple (data, info) if True else data (default = False)
-        arg : List
-            additional param to provide to the function if needed
-        kwargs : Dict
-            additional param to provide to the function if needed
-
-        Returns
-        -------
-        List OR np.ndarray OR Any
-        """
-        if isinstance(index, numbers.Integral):
-            assert index < len(self)
-            index = self._indices[index]
-            if self._abstract:
-                data, info = self._data.get(index, *args, return_info=True, **kwargs)
-            else:
-                data, info = self._data[index], {}
-            return (data, info) if return_info else data
-        elif isinstance(index, str):
-            return SelectAbstract(self._data[index], self._indices)
-            # return KeyAbstract(self, index)
-        else:
-            raise TypeError("Index should be a str or number")
-
-    def __len__(self) -> int:
-        return len(self._indices)
-
-    def __repr__(self) -> str:
-        return self._data.__repr__() + "\n select: " + str(type(self._selector))
-
-
-def Select(
-    data,
-    selector: Union[List[int], Callable, numbers.Integral],
-    eval_data: Any = None,
-    lazy: bool = True,
-    workers: int = 1,
-    buffer_len: int = 3,
-    *args: List,
-    **kwargs: Dict
-) -> Union[SelectAbstract, DataAbstract, np.ndarray, list]:
-    """
-    Factory function to allow for choice between lazy and direct example selection.
-
-    For both an instance of SelectAbstract is created. Different from lazy selecting, is that with direct selecting
-    all examples are immediately evaluated.
-
-    For more information on the functionality of Select please check the docstring of SelectAbstract().
-
-    Parameters
-    ----------
-    data : Iterable
-        input data to perform selection on, if eval_data is None
-    selector : List[int] OR Callable OR numbers.Integral
-        selection criterium
-    eval_data : Any
-        if eval_data not None, then selection will be performed on eval_data, else data (default = None)
-    lazy : bool
-        apply lazily or not (default = True)
-    workers : int
-        amount of workers used for loading the data (default = 1)
-    buffer_len : int
-        buffer_len of the pool (default = 3)
-    arg/kwargs:
-        additional param to provide to the function if needed
-
-    Returns
-    -------
-    SelectAbstract OR DataAbstract OR np.ndarray OR list
-    """
-    if lazy:
-        return SelectAbstract(data, selector, *args, eval_data=eval_data, **kwargs)
-    else:
-        # ToDo: replace by a list and np equivalent
-        return DataAbstract(
-            SelectAbstract(data, selector, *args, eval_data=eval_data, **kwargs),
-            workers=workers,
-            buffer_len=buffer_len,
-        )[:]
-
-
-class FilterAbstract(Abstract):
-    """
-    Filter on the fly. Interesting when the variable to filter on takes long to compute.
-
-    When the FilterAbstract wrapper is applied, the length of your data is undefined as filtering is based on a net yet
-    excecuted function 'filter_fct'.
-
-    The FilterAbstract class contain the following methods
-    ::
-    .get - return entry from FilterAbstract
-    .keys - show the set of keys
-
-    The full explanation for each method is provided as a docstring at each method.
-
-    Parameters
-    ----------
-    data : Iterable
-        Iterable object to be filtered
-    filter_fct : Callable
-        Callable function that needs to be applied
-    return_none : bool
-        If True, return None if filter_fct is False
-        If False, raises IndexError
-    kwargs:
-        additional param to provide to the function if needed
-
-    Returns
-    -------
-    FilterAbstract class
-    """
-
-    def __init__(
-        self,
-        data: Iterable,
-        filter_fct: Callable,
-        return_none: bool = False,
-        *args,
-        **kwargs
-    ):
-        super().__init__(data)
-        assert callable(filter_fct), filter_fct
-        self._filter_fct = filter_fct
-        self._return_none = return_none
-        self._args = args
-        self._kwargs = kwargs
-
-    def __iter__(self) -> Generator:
-        for data in self._data:
-            if self._filter_fct(data, *self._args, **self._kwargs):
-                yield data
-
-    def get(
-        self, index: int, return_info: bool = False, *arg: List, **kwargs: Dict
-    ) -> Union[List, np.ndarray, Any]:
-        """
-        Parameters
-        ----------
-        index : int
-            index to retrieve data from
-        return_info : bool
-            return tuple (data, info) if True else data (default = False)
-        arg : List
-            additional param to provide to the function if needed
-        kwargs : Dict
-            additional param to provide to the function if needed
-
-        Returns
-        -------
-        List OR np.ndarray OR Any
-        """
-        if isinstance(index, numbers.Integral):
-            assert index < len(self._data)
-            if self._abstract:
-                data, info = self._data.get(
-                    index, return_info=True, *self._args, **self._kwargs
-                )
-            else:
-                data, info = self._data[index], {}
-
-            if self._filter_fct(data):
-                return (data, info) if return_info else data
-            elif not self._return_none:
-                raise IndexError("Not available.")
-            return None, info
-
-        elif isinstance(index, str):
-            return KeyAbstract(self, index)
-        else:
-            raise TypeError("Index should be a str or number")
-
-    @property
-    def len_defined(self):
-        return self._return_none
-
-    def __len__(self) -> int:
-        if self.len_defined:
-            return len(self._data)
-        else:
-            raise NotImplementedError("Length undefined when return_none is False")
-
-    def __repr__(self) -> str:
-        return self._data.__repr__() + "\n filter: " + str(type(self._filter_fct))
-
-
-def Filter(
-    data: Iterable,
-    filter_fct: Callable,
-    return_none: bool = True,
-    lazy: bool = True,
-    workers: int = 1,
-    buffer_len: int = 3,
-    *arg: List,
-    **kwargs: Dict
-) -> Union[FilterAbstract, DataAbstract, np.ndarray, List]:
-    """
-    Factory function to allow for choice between lazy and direct example selection.
-
-    For both an instance of FilterAbstract is created. Different from lazy filtering, is that with direct filtering
-    all examples are immediately evaluated.
-
-    For more information on the functionality of Filter please check the docstring of FilterAbstract().
-
-    Parameters
-    ----------
-    data : Iterable
-        Iterable object to be filtered
-    filter_fct : Callable
-        Callable function that needs to be applied.
-    return_none : bool
-        If True, return None if filter_fct is False
-        If False, raises IndexError
-    lazy : bool
-        apply lazily or not (default = True)
-    workers : int
-        amount of workers used for loading the data (default = 1)
-    buffer_len : int
-        buffer_len of the pool (default = 3)
-    arg : List
-        additional param to provide to the function if needed
-    kwargs : Dict
-        additional param to provide to the function if needed
-
-    Returns
-    -------
-    FilterAbstract OR DataAbstract OR np.ndarray OR list
-    """
-    if lazy:
-        return FilterAbstract(data, filter_fct, *arg, return_none=return_none, **kwargs)
-    else:
-        # ToDo: replace by a list and np equivalent
-        tmp = DataAbstract(
-            FilterAbstract(data, filter_fct, *arg, return_none=True, **kwargs),
-            single_datatype=False,
-            workers=workers,
-            buffer_len=buffer_len,
-        )[:]
-        if return_none:
-            return tmp
-        else:
-            return DataAbstract(
-                SelectAbstract(tmp, lambda x, k: x[k] is not None),
-                workers=workers,
-                buffer_len=buffer_len,
-            )[:]
-
-
-class KeyAbstract(Abstract):
-    """Error handling wrapper for a concatenated sequence where one might have a dictseq and the other doesnt.
-    This will allow for key/index indexing even if the particular index does not have a key.
-    """
-
-    def __init__(self, data: Iterable, key: str):
-        super().__init__(data)
-        self._key = key
-
-    def get(
-        self, index: int, return_info: bool = False, *arg: List, **kwargs: Dict
-    ) -> Union[List, np.ndarray, Any]:
-        if isinstance(index, numbers.Integral):
-            assert index < len(self)
-            try:
-                data, info = self._data.get(
-                    key=self._key,
-                    index=index,
-                    *arg,
-                    return_info=True,
-                    **kwargs,
-                )
-            except:
-                data, info = None, {}
-            return (data, info) if return_info else data
-        else:
-            return KeyAbstract(self, index)
-
-        # ToDo(gert)
-        # if isinstance(index, str):
-        #     assert key is None
-        #     return self._data[index]
-        # elif isinstance(index,numbers.Integral):
-        #     if key is None:
-        #         data, info = dict(), dict()
-        #         for k, key in enumerate(self._active_keys):
-        #             data[key], info[key] = self._data[key].get(index=index, return_info=True,**kwargs)
-        #         if len(self._active_keys)==1:
-        #             data, info = data[key], info[key]
-        #     else:
-        #         assert isinstance(key,str)
-        #         data, info = self._data[key].get(index=index, return_info=True, **kwargs)
-        #     return ((data, info) if return_info else data)
-
-    def __len__(self) -> int:
-        return len(self._data)
-
-    def __repr__(self) -> str:
-        return "key_abstract of key " + self._key + " on " + str(self._data)
-
-
-class DictSeqAbstract(Abstract):
-    """DictSeq base class"""
-
-    def __init__(self, name: str = ""):
-        self._nr_keys = 0
-        self._name = name
-        self._data = dict()
-        self._active_keys = []
-        self._lazy = dict()
-        self._abstract = dict()
-        self._adjust_mode = False
-
-    def add(
-        self,
-        key: str,
-        data: Iterable,
-        lazy: bool = True,
-        info: List[Dict] = None,
-        **kwargs: Dict
-    ) -> None:
-        assert hasattr(
-            data, "__getitem__"
-        ), "provided data instance must have __getitem__ method."
-        assert (
-            key != "all"
-        ), "The name 'all' is reserved for referring to all keys when applying a transform."
-        assert hasattr(data, "__len__"), (
-            "Can only use %s it object has __len__" % self.__class__.__name__
-        )
-        if not self._adjust_mode:
-            if self._nr_keys > 0:
-                assert len(data) == len(self), "len(self) is not the same as len(data)"
-        new_key = False if key in self.keys() else True
-        if (not lazy) and isinstance(data, Abstract):
-            data = DataAbstract(data)[:]
-        elif info is not None:
-            data = SeqAbstract().concat(data, info=info)
-        self._data.update({key: data})
-        self._lazy.update({key: lazy})
-        self._abstract.update({key: isinstance(data, Abstract)})
-        if new_key:
-            self._reset_active_keys()
-            self._nr_keys += 1
-        return self
-
-    def add_dict(self, dct: Dict, lazy: bool = True) -> None:
-        for key in dct:
-            self.add(key, dct[key], lazy=lazy)
-        return self
-
-    def concat(
-        self, data: Iterable, intersect: bool = False, adjust_base: bool = True
-    ) -> None:
-        from dabstract.dataset.helpers import FolderDictSeqAbstract
-
-        if isinstance(data, list):
-            for d in data:
-                self.concat(d, intersect=intersect)
-        else:
-            self2 = self if adjust_base else copy.deepcopy(self)
-            self2._adjust_mode = True
-            data = copy.deepcopy(data)
-            assert isinstance(data, DictSeqAbstract)
-            if self2._nr_keys != 0:
-                if not intersect:
-                    assert (
-                        data.keys() == self2.keys()
-                    ), "keys do not match. Set intersect=True for keeping common keys."
-                    keys = data.keys()
-                else:
-                    # get diff
-                    keys = list_intersection(data.keys(), self2.keys())
-                    rem_keys = list_difference(data.keys(), self2.keys())
-                    # remove ones which are not identical
-                    for rem_key in rem_keys:
-                        self2.remove(rem_key)
-                for key in keys:
-                    if self2._lazy[key]:
-                        # make sure that data format is as desired by the base dict
-                        if not isinstance(
-                            self2[key],
-                            (SeqAbstract, DictSeqAbstract, FolderDictSeqAbstract),
-                        ):
-                            self2[key] = SeqAbstract().concat(self2[key])
-                        # concatenate SeqAbstract
-                        if isinstance(
-                            data[key], SeqAbstract
-                        ):  # if already a SeqAbstract, concat cleaner to avoid overhead
-                            for _data in data[key]._data:
-                                self2[key].concat(_data)
-                        else:  # if not just concat at once
-                            self2[key].concat(data[key])
-                    else:
-                        assert (
-                            self2[key].__class__ == data[key].__class__
-                        ), "When using lazy=False, datatypes should be same in case of concatenation."
-                        if isinstance(self2[key], list):
-                            self2[key] = self2[key] + data[key]
-                        elif isinstance(self2[key], np.ndarray):
-                            self2[key] = np.concatenate((self2[key], data[key]))
-                self2._adjust_mode = False
-            else:
-                self2.__dict__.update(data.__dict__)
-
-            return self2
-
-    def remove(self, key: str) -> None:
-        del self._data[key]
-        self.reset_active_keys()
-        self._nr_keys -= 1
-        return self
-
-    def add_map(self, key: str, map_fct: Callable, *arg: List, **kwargs: Dict) -> None:
-        self[key] = Map(self[key], map_fct, lazy=self._lazy[key], *arg, **kwargs)
-
-    def add_select(self, selector, *arg, eval_data=None, **kwargs):
-        def iterative_select(data, indices, *arg, lazy=True, **kwargs):
-            if isinstance(data, DictSeqAbstract):
-                data._adjust_mode = True
-                for key in data.keys():
-                    if isinstance(data[key], DictSeqAbstract):
-                        data[key] = iterative_select(
-                            data[key], indices, *arg, lazy=data._lazy[key], **kwargs
-                        )
-                    else:
-                        data[key] = Select(
-                            data[key], indices, *arg, lazy=data._lazy[key], **kwargs
-                        )
-                data._adjust_mode = False
-            else:
-                data = Select(data, indices, *arg, lazy=lazy, **kwargs)
-            return data
-
-        # get indices for all to ensure no discrepancy between items
-        indices = Select(
-            self,
-            selector,
-            *arg,
-            eval_data=(self if eval_data is None else eval_data),
-            **kwargs,
-        ).get_indices()
-        # Add selection
-        iterative_select(self, indices, *arg, **kwargs)
-
-    def add_alias(self, key: str, new_key: str) -> None:
-        assert new_key not in self.keys(), "alias key already in existing keys."
-        self.add(new_key, self[key])
-
-    def set_active_keys(self, keys: Union[List[str], str]) -> None:
-        self._set_active_keys(keys)
-
-    def reset_active_key(self) -> None:
-        warnings.warn(
-            "reset_active_key() in DictSeqAbstract is deprecated. Please use reset_active_keys()"
-        )
-        self._reset_active_keys()
-
-    def reset_active_keys(self) -> None:
-        self._reset_active_keys()
-
-    def _set_active_keys(self, keys: Union[List[str], str]) -> None:
-        if isinstance(keys, list):
-            for key in keys:
-                assert key in self.keys(), "key " + key + " does not exists."
-            self._active_keys = keys
-        else:
-            assert keys in self.keys(), "key " + keys + " does not exists."
-            self._active_keys = [keys]
-
-    def _reset_active_keys(self) -> None:
-        self._active_keys = self.keys()
-
-    def get_active_keys(self) -> List[str]:
-        return self._active_keys
-
-    def __len__(self) -> int:
-        nr_examples = [len(self._data[key]) for key in self._data]
-        assert all([nr_example == nr_examples[0] for nr_example in nr_examples])
-        return nr_examples[0] if len(nr_examples) > 0 else 0
-
-    def __add__(self, other: Iterable) -> None:
-        assert isinstance(other, DictSeqAbstract)
-        return self.concat(other, adjust_base=False)
-
-    def __setitem__(self, k: str, v: Any) -> None:
-        assert isinstance(k, str), "Assignment only possible by key (str)."
-        new_key = False if k in self.keys() else True
-        lazy = True if new_key else self._lazy[k]  # make sure that lazy is kept
-        self.add(k, v, lazy=lazy)
-
-    def get(
-        self,
-        index: int,
-        key: str = None,
-        return_info: bool = False,
-        *arg: List,
-        **kwargs: Dict
-    ) -> Union[List, np.ndarray, Any]:
-        if isinstance(index, str):
-            assert key is None
-            return self._data[index]
-        elif isinstance(index, numbers.Integral):
-            if key is None:
-                data, info = dict(), dict()
-                for k, key in enumerate(self._active_keys):
-                    if self._abstract[key]:
-                        data[key], info[key] = self._data[key].get(
-                            index=index, return_info=True, **kwargs
-                        )
-                    else:
-                        data[key], info[key] = self._data[key][index], dict()
-                if len(self._active_keys) == 1:
-                    data, info = data[key], info[key]
-            else:
-                assert isinstance(key, str)
-                data, info = self._data[key].get(
-                    index=index, return_info=True, **kwargs
-                )
-            return (data, info) if return_info else data
-        else:
-            raise IndexError("index should be a number or str")
-
-    def unpack(self, keys: List[str]) -> UnpackAbstract:
-        return UnpackAbstract(self._data, keys)
-
-    def keys(self) -> List[str]:
-        return list(self._data.keys())
-
-    def summary(self) -> Dict:
-        summary = dict()
-        for name, data in zip(self.keys(), self._data):
-            summary[name] = data.summary()
-        return summary
-
-    def __repr__(self) -> str:
-        return "dict_seq containing: " + str(self.keys())
-
-
-class SeqAbstract(Abstract):
-    """Seq base class"""
-
-    def __init__(self, data: Iterable = None, name: str = "seq"):
-        self._nr_sources = 0
-        self._data = []
-        self._info = []
-        self._kwargs = []
-        self._name = name
-        if data is not None:
-            if isinstance(data, list):
-                for _data in data:
-                    self.concat(_data)
-            else:
-                raise AssertionError("Input data should be a list")
-
-    def concat(self, data: Iterable, info: List[Dict] = None, **kwargs: Dict) -> None:
-        # Check
-        assert hasattr(
-            data, "__getitem__"
-        ), "provided data instance must have __getitem__ method."
-        if isinstance(data, DictSeqAbstract):
-            assert (
-                len(data._active_keys) == 1
-            ), "You can only add a dict_abstract in case there is only one active key."
-        assert hasattr(self._data, "__len__"), (
-            "Can only use %s it object has __len__" % self.__class__.__name__
-        )
-        # Add
-        data = copy.deepcopy(data)
-        if isinstance(data, SeqAbstract):
-            for _data in data._data:
-                self.concat(_data)
-        else:
-            self._data.append(data)
-        self._nr_sources += 1
-        # Information to propagate to transforms or use for split
-        if info is not None:
-            assert isinstance(info, list), "info should be a list"
-            assert isinstance(
-                info[0], dict
-            ), "The items in info should contain a dict()"
-            assert len(info) == len(
-                data
-            ), "info should be a list with len(info)==len(data)"
-        self._info.append(info)
-        self._kwargs.append(kwargs)
-        return self
-
-    def __len__(self) -> int:
-        return np.sum([len(data) for data in self._data])
-
-    def __setitem__(self, index: int, value: Iterable):
-        if isinstance(index, numbers.Integral):
-            if index < 0:
-                index = index % len(self)
-            for k, data in enumerate(self._data):
-                if len(data) <= index:
-                    index -= len(data)
-                else:
-                    data[index] = value
-                return None
-            raise IndexError("Index should be lower than len(dataset)")
-        elif isinstance(index, str):
-            return KeyAbstract(self, index)
-        else:
-            raise IndexError(
-                "index should be a number (or key in case of a nested dict_seq)."
-            )
-
-    def __add__(self, other: Union[tvSeqAbstract, Iterable]):
-        # assert isinstance(other)
-        return self.concat(other)
-
-    def get(
-        self,
-        index: int,
-        key: str = None,
-        return_info: bool = False,
-        *arg: List,
-        **kwargs: Dict
-    ) -> Union[List, np.ndarray, Any]:
-        if isinstance(index, numbers.Integral):
-            if index < 0:
-                index = index % len(self)
-            for k, data in enumerate(self._data):
-                if len(data) <= index:
-                    index -= len(data)
-                else:
-                    info = dict() if self._info[k] is None else self._info[k][index]
-                    # get
-                    if isinstance(self._data[k], Abstract):
-                        data, info = data.get(
-                            index,
-                            *arg,
-                            return_info=True,
-                            **(info if key is None else dict(info, key=key)),
-                            **kwargs,
-                        )
-                    else:
-                        assert key is None
-                        data, info = data[index], dict(**info, **kwargs)
-                    # return
-                    return (data, info) if return_info else data
-            raise IndexError("Index should be lower than len(dataset)")
-        elif isinstance(index, str):
-            return KeyAbstract(self, index)
-        else:
-            raise IndexError(
-                "index should be a number (or key in case of a nested dict_seq)."
-            )
-
-    def summary(self) -> Dict:
-        return {"nr_examples": self.nr_examples, "name": self._name}
-
-    def __repr__(self):
-        r = "seq containing:"
-        for data in self._data:
-            if not isinstance(data, (Abstract)):
-                r += "\n[ \t" + str(type(data)) + "\t]"
-            else:
-                r += "\n[ \t" + repr(data) + "\t]"
-            # r += '\n'
-        return r
-
-
-def class_str(data: Callable):
-    if isinstance(data, Abstract):
-        return repr(data)
-    else:
-        return str(data.__class__)
-    return
+import numbers
+import copy
+import numpy as np
+from tqdm import tqdm
+import inspect
+import os
+
+import warnings
+
+from concurrent.futures import ThreadPoolExecutor, ProcessPoolExecutor
+from queue import Queue
+
+os.environ["OMP_NUM_THREADS"] = "1"
+os.environ["MKL_NUM_THREADS"] = "1"
+
+from typing import (
+    Union,
+    Any,
+    List,
+    TypeVar,
+    Callable,
+    Dict,
+    Iterable,
+    Generator,
+    Tuple,
+)
+
+tvDictSeqAbstract = TypeVar("DictSeqAbstract")
+tvSeqAbstract = TypeVar("SeqAbstract")
+
+from dabstract.utils import list_intersection, list_difference
+from dabstract.dataprocessor import ProcessingChain
+
+
+class Abstract:
+    def __init__(self, data):
+        self._data = data
+        self._abstract = True if isinstance(data, Abstract) else False
+        if self._abstract:
+            assert self._data.len_defined, (
+                "Can only use %s it data has __len__" % self.__class__.__name__
+            )
+        else:
+            assert hasattr(self._data, "__len__"), (
+                "Can only use %s it data has __len__" % self.__class__.__name__
+            )
+
+    def __iter__(self) -> Any:
+        for k in range(len(self)):
+            yield self[k]
+
+    def __getitem__(self, index: int) -> Any:
+        return self.get(index)
+
+    def __setitem__(self, k, v):
+        raise NotImplementedError(
+            "%s does not support item assignment." % self.__class__.__name__
+        )
+
+    def __call__(self, *args, **kwargs) -> Any:
+        return self.get(*args, **kwargs)
+
+    @property
+    def len_defined(self):
+        return True
+
+
+class UnpackAbstract(Abstract):
+    """
+    The class is an abstract wrapper around a dictionary or DictSeqAbstract to unpack this dictionary in a lazy manner.
+    Unpacking refers to copying the content of the dictionary into a list.
+
+    Unpacking is based on the parameter "keys". For example, consider a Dict or DictSeqAbstract with the
+    following content::
+
+        $   data = {'data': [10,5,8],
+        $           'label': [1,1,2],
+        $           'other': ['some','other','information']
+
+    To index this such that it returns a tuple containing the indexed item of keys 'data' and 'label',
+    one can do::
+
+        $   data_up = UnpackAbstract(data,keys=['data','label'])
+        $   print(data_up[0])
+        [10, 1]
+
+    To index through the data one could directly use default indexing, i.e. [idx] or use the .get() method.
+
+    The UnpackAbstract contains the following methods::
+
+        .get - return entry form UnpackAbstract
+
+    The full explanation for each method is provided as a docstring at each method.
+
+    Parameters
+    ----------
+    data : dict or tvDictSeqAbstract
+        dictionary or DictSeqAbstract to be unpacked
+    keys : List[str]
+        list containing the strings that are used as keys
+
+    Returns
+    ----------
+    UnpackAbstract class
+    """
+
+    def __init__(self, data: dict or tvDictSeqAbstract, keys: List[str]):
+        super().__init__(data)
+        self._keys = keys
+
+    def get(self, index: int, return_info: bool = False) -> List[Any]:
+        """
+        Parameters
+        ----------
+        index : int
+            index to retrieve data from
+        return_info : bool
+            return tuple (data, info) if True else data (default = False)
+            info contains the information that has been propagated through the chain of operations
+        Returns
+        ----------
+        List of Any
+        """
+        if isinstance(index, numbers.Integral):
+            out = list()
+            if len(self._keys) == 1:
+                out = self._data[self._keys[0]][index]
+            else:
+                for key in self._keys:
+                    out.append(self._data[key][index])
+            if return_info:
+                return out, dict()
+            else:
+                return out
+        else:
+            return self._data[index]
+
+    def __len__(self) -> int:
+        return len(self._data)
+
+    def __repr__(self) -> str:
+        return self._data.__repr__() + "\n Unpack of keys: " + str(self._keys)
+
+
+def parallel_op(
+    data: Iterable,
+    type: str = "threadpool",
+    workers: int = 0,
+    buffer_len: int = 3,
+    return_info: bool = False,
+    *args: list,
+    **kwargs: Dict
+) -> Generator:
+    """Apply a multiproc generator to the input sequence"""
+    # check
+    assert hasattr(data, "__len__"), "Can only use parallel_op it object has __len__"
+
+    # define function to evaluate
+    if isinstance(data, Abstract):
+
+        def func(index):
+            return data.get(index, *args, return_info=return_info, **kwargs)
+
+    else:
+
+        def func(index):
+            return data[index]
+
+    # get parallel util
+    if type == "threadpool":
+        parr = ThreadPoolExecutor
+    elif type == "processpool":
+        parr = ProcessPoolExecutor
+
+    # create generator
+    if workers > 0:
+        Q = Queue()
+        with parr(workers) as E:
+            for k in range(len(data)):
+                if Q.qsize() >= buffer_len:
+                    yield Q.get().result()
+                Q.put(E.submit(func, k))
+            while not Q.empty():
+                yield Q.get().result()
+    else:
+        for k in range(len(data)):
+            yield func(k)
+
+
+class DataAbstract(Abstract):
+    """Allow for multi-indexing and multi-processing on a sequence or dictseq"""
+
+    def __init__(
+        self,
+        data: Iterable,
+        output_datatype: str = 'auto',
+        workers: int = 0,
+        buffer_len: int = 3,
+        load_memory: bool = False,
+    ):
+        super().__init__(data)
+        self._output_datatype = output_datatype
+        self._workers = workers
+        self._buffer_len = buffer_len
+        self._load_memory = load_memory
+
+    def __iter__(self) -> Generator:
+        return parallel_op(
+            self._data,
+            *self._args,
+            workers=self._workers,
+            buffer_len=self._buffer_len,
+            return_info=False,
+            **self._kwargs,
+        )
+
+    def get(
+        self,
+        index: Iterable,
+        return_info: bool = False,
+        workers: int = 0,
+        buffer_len: int = 3,
+        return_generator: bool = False,
+        verbose: bool = False,
+        *args: list,
+        **kwargs: Dict
+    ) -> Any:
+        if isinstance(index, numbers.Integral):
+            if self._abstract:
+                data, info = self._data.get(
+                    index, return_info=True, *args, **kwargs, **self._kwargs
+                )
+            else:
+                data, info = self._data[index], {}
+            return (data, info) if return_info else data
+        elif isinstance(index, (tuple, list, np.ndarray, slice)):
+            # generator
+            _data = SelectAbstract(self._data, index)
+            gen = parallel_op(
+                _data,
+                *args,
+                workers=workers,
+                buffer_len=buffer_len,
+                return_info=return_info,
+                **kwargs,
+            )
+            # return
+            if return_generator:
+                return gen
+            else:
+                for k, tmp in enumerate(tqdm(gen, disable=not verbose)):
+                    if return_info:
+                        tmp_data, tmp_info = tmp[0], tmp[1]
+                    else:
+                        tmp_data = tmp
+                    if len(_data) == 1:
+                        return (tmp_data, tmp_info) if return_info else tmp_data
+                    else:
+                        if k == 0:
+                            if return_info:
+                                info_out = [dict()] * len(self._data)
+                            if isinstance(tmp_data, (np.ndarray)) and self._output_datatype in ('numpy','auto'):
+                                data_out = np.zeros((len(_data),) + tmp_data.shape)
+                            elif isinstance(
+                                tmp_data, (np.int, np.int64, int, np.float64)
+                            ) and self._output_datatype in ('numpy','auto'):
+                                data_out = np.zeros((len(_data), 1))
+                            elif self._output_datatype in ('list','auto'):
+                                data_out = [None] * len(_data)
+                        elif self._output_datatype == 'auto' and isinstance(data_out,np.ndarray):
+                            if np.squeeze(data_out[0]).shape != np.squeeze(tmp_data).shape:
+                                tmp_data_out = data_out
+                                data_out = [None] * len(data_out)
+                                for k in range(len(tmp_data_out)):
+                                    data_out[k] = tmp_data_out[k]
+                        data_out[k] = tmp_data
+                        if return_info:
+                            info_out[k] = tmp_info
+                return (data_out, info_out) if return_info else data_out
+        elif isinstance(index, str):
+            return DataAbstract(KeyAbstract(self, index))
+        else:
+            raise TypeError(
+                "Index should be a number. Note that a str works too as it does not provide any error but it will only return a \n \
+                            value which is not None in case it actually contains a key. \n \
+                            This is because a SeqAbstract may contain a DictSeqAbstract with a single active key \n \
+                            and other data including no keys."
+            )
+
+    def __len__(self) -> int:
+        return len(self._data)
+
+    def __repr__(self) -> str:
+        return (
+            class_str(self._data)
+            + "\n data abstract: multi_processing "
+            + str((True if self._workers > 0 else False))
+        )
+
+
+class MapAbstract(Abstract):
+    """
+    The class applies a mapping to data in a lazy manner.
+
+    For example, consider the following function::
+
+        $   def some_function(input, multiplier, logarithm=False)
+        $       output = input * multiplier
+        $       if logarithm:
+        $           output = np.log10(output)
+        $       return output
+
+    You can apply this function with multiplier=5 and logarithm=True as follows::
+
+        $   data = [1,2,3]
+        $   data_map = MapAbstract(data,map_fct=some_function, 5, logarithm=True)
+        $   print(data_map[0])
+        0.6989
+
+    Similarly, one could use a lambda function::
+
+        $   data = [1,2,3]
+        $   data_map = MapAbstract(data, lambda x: np.log10(x*5))
+        $   print(data_map[0])
+        0.6989
+
+    Another example is to use the ProcessingChain. This would allow propagation of information.
+    For example, assume the following ProcessingChain::
+
+        $   class custom_processor(Processor):
+        $       def process(self, data, **kwargs):
+        $           return data + 1, {'multiplier': 3}
+        $   class custom_processor2(Processor):
+        $       def process(self, data, **kwargs):
+        $           return data * kwargs['multiplier'], {}
+        $   dp = ProcessingChain()
+        $   dp.add(custom_processor)
+        $   dp.add(custom_processor2)
+
+    And add this to some data with a MapAbstract::
+
+        $   data = [1,2,3]
+        $   data_map = MapAbstract(data,map_fct=dp)
+        $   print(data_map[0])
+        6
+
+    When using a ProcessingChain one can utilise the fact that it propagates the so-called 'info' through lazy operations.
+    To obtain the information that has been progated, one can use the .get() method::
+
+        $   print(data_map.get(0, return_info=True)
+        (6, {'multiplier': 3, 'output_shape': ()})
+
+    For more information on how to use a ProcessingChain, please check dabstract.dataprocessor.ProcessingChain.
+
+    There are cases when one would like to use a function that has not been defined as a dabstract Processor, but
+    where it still is desired to for example propagate information, e.g. sampling frequency.
+    One can encapsulate information in a mapping function such as::
+
+        $   data = [1,2,3]
+        $   data_map = MapAbstract(data, (lambda x): x, info=({'fs': 16000}, {'fs': 16000}, {'fs': 16000}))
+        $   print(data_map[0])
+        (1, {'fs': 16000})
+
+    To index through the data one could directly use default indexing, i.e. [idx] or use the .get() method.
+
+    The MapAbstract contains the following methods::
+
+        .get - return entry from MapAbstract
+        .keys - return attribute keys of data
+
+    The full explanation for each method is provided as a docstring at each method.
+
+    Parameters
+    ----------
+    data : Iterable
+        Iterable object to be mapped
+    map_fct : Callable
+        Callable object that defines the mapping
+    info : List[Dict]
+        List of Dictionary containing information that will be propagated through the chain of operations.
+        Useful when the mapping function is not a ProcessingChain
+        (default = None)
+    arg : list
+        additional param to provide to the function if needed
+    kwargs : dict
+        additional param to provide to the function if needed
+
+    Returns
+    ----------
+    MapAbstract class
+    """
+
+    def __init__(
+        self,
+        data: Iterable,
+        map_fct: Callable,
+        info: List[Dict] = None,
+        *args: list,
+        **kwargs: Dict
+    ):
+        super().__init__(data)
+        assert callable(map_fct), map_fct
+        self._map_fct = map_fct
+        self._chain = True if isinstance(map_fct, ProcessingChain) else False
+        self._info = info
+        self._args = args
+        self._kwargs = kwargs
+
+    def get(
+        self, index: int, return_info: bool = False, *args: List, **kwargs: Dict
+    ) -> Union[List, np.ndarray, Any]:
+        """
+
+        Parameters
+        ----------
+        index : int
+            index to retrieve data from
+        return_info : bool
+            return tuple (data, info) if True else data (default = False)
+            info contains the information that has been propagated through the chain of operations
+        arg : List
+            additional param to provide to the function if needed
+        kwargs : Dict
+            additional param to provide to the function if needed
+
+        Returns
+        -------
+        List OR np.ndarray OR Any
+        """
+        if isinstance(index, numbers.Integral):
+            if index < 0:
+                index = index % len(self)
+            if self._abstract:
+                data, info = self._data.get(index, *args, return_info=True, **kwargs)
+            else:
+                data, info = self._data[index], kwargs
+            if self._chain:
+                data, info = self._map_fct(
+                    data, *self._args, **dict(self._kwargs, **info), return_info=True
+                )
+            else:
+                data = self._map_fct(data, *self._args, **dict(self._kwargs, **info))
+            if self._info is not None:
+                info = dict(info, **self._info[index])
+            return (data, info) if return_info else data
+        elif isinstance(index, str):
+            warnings.warn(
+                "Ignoring a mapping. Mapping works on __getitem__, so if you have a nested DictSeqAbstract with active key, then you will access the active key without mapping and the meta information"
+            )
+            return self._data[index]
+        else:
+            raise TypeError(
+                "Index should be a number. Note that a str works too as it does not provide any error but it will only a \
+                            value which is not None in case a it actually contains a key. \
+                            This is because a SeqAbstract may contain a DictSeqAbstract with a single active key \
+                            and other data including no keys."
+            )
+            # ToDo(gert) add a way to raise a error in case data does not contain any key.
+
+    def __len__(self) -> int:
+        return len(self._data)
+
+    def __repr__(self) -> str:
+        return class_str(self._data) + "\n map: " + str(self._map_fct)
+
+
+def Map(
+    data,
+    map_fct: Callable,
+    info: List[Dict] = None,
+    lazy: bool = True,
+    workers: int = 1,
+    buffer_len: int = 3,
+    *arg: list,
+    **kwargs: Dict
+) -> Union[MapAbstract, DataAbstract, np.ndarray, list]:
+    """
+    Factory function to allow for choice between lazy and direct mapping.
+
+    For both an instance of MapAbstract is created. Different from lazy mapping, is that with direct mapping all examples
+    are immediately evaluated.
+
+    To have more information on mapping, please read the docstring of MapAbstract().
+
+    Parameters
+    -------
+    data :
+        The data that needs to be mapped
+    map_fct : Callable
+        Callable object that defines the mapping
+    info : List[Dict]
+        List of Dictionary containing information that has been propagated through the chain of operations
+        (default = None)
+    lazy : bool
+        apply lazily or not (default = True)
+    workers : int
+        amount of workers used for loading the data (default = 1)
+    buffer_len : int
+        buffer_len of the pool (default = 3)
+    arg : list
+        additional param to provide to the function if needed
+    kwargs : Dict
+        additional param to provide to the function if needed
+
+    Returns
+    -------
+    MapAbstract OR DataAbstract OR np.ndarray OR list
+    """
+
+    if lazy:
+        return MapAbstract(data, map_fct, *arg, info=info, **kwargs)
+    else:
+        return DataAbstract(
+            MapAbstract(data, map_fct, *arg, info=info, **kwargs),
+            workers=workers,
+            buffer_len=buffer_len,
+        )[:]
+
+
+# ToDo(gert)
+# def Replicate(data, factor, type = 'on_sample', lazy=True, workers=1, buffer_len=3, *arg, **kwargs):
+#     """Factory function to allow for choice between lazy and direct replication
+#     """
+#     _abstract = (True if isinstance(data, abstract) else False)
+#     if lazy:
+#         return ReplicateAbstract(data, factor, type = 'on_sample', **kwargs)
+#     else:
+#         #ToDo: replace by a list and np equivalent
+#         return DataAbstract(ReplicateAbstract(data, factor, type = 'on_sample', *arg, **kwargs),
+#                             workers=workers,
+#                             buffer_len=buffer_len)[:]
+# ToDo(gert)
+# class ReplicateAbstract(abstract):
+#     """Replicate data a particular factor
+#     """
+#     def __init__(self, data, factor, type = 'on_sample', **kwargs):
+#         self._data = data
+#         self._type = type
+#         self._factor = factor
+#         self._abstract = (True if isinstance(data, abstract) else False)
+#         if self._type == 'on_sample':
+#             self.rep_function = (lambda x: int(np.floor(x / self._factor)))
+#         elif self._type == 'full':
+#             self.rep_function = (lambda x: int(np.floor(x / len(self._data))))
+#         else:
+#             raise NotImplemented
+##
+#     def get(self, index, return_info=False, *arg, **kwargs):
+#         if isinstance(index, numbers.Integral):
+#             if index < 0:
+#                 index = index % len(self)
+#             assert index < len(self)
+#             k = self.rep_function(index)
+#             if self._abstract:
+#                 data, info = self._data.get(k, return_info=True, *arg, **kwargs, **self._kwargs)
+#             else:
+#                 data, info = self._data[k], {}
+#             return ((data, info) if return_info else data)
+#         elif isinstance(index, str):
+#             return KeyAbstract(self, index)
+#         else:
+#             raise TypeError('Index should be a str or number')
+#
+#     def __len__(self):
+#         return len(self._data) * self._factor
+#
+#     def __repr__(self):
+#         return self._data.__repr__() + "\n replicate: " + str(
+#             self._factor) + ' ' + self._type
+
+
+class SampleReplicateAbstract(Abstract):
+    """
+    Replicate data on sample-by-sample basis.
+
+    Sample replication is based on the parameter 'factor'. This parameter is used to control to replication ratio.
+    For example::
+
+        $ data = [1, 2, 3]
+        $ data_rep = SampleReplicateAbstract([1, 2, 3], factor = 3)
+        $ print([tmp for tmp in data_rep])
+        [1, 1, 1, 2, 2, 2, 3, 3, 3]
+
+    The SampleReplicateAbstract contains the following methods::
+
+    .get - return entry form SampleReplicateAbstract
+    .keys - return the list of keys
+
+    The full explanation for each method is provided as a docstring at each method.
+
+    Parameters
+    -------
+    data : Iterable
+        input data to replicate on a sample-by-sample basis
+    factor : int
+        integer used to compute an index for element in data used as sample
+    kwargs : Dict
+        additional param to provide to the function if needed
+
+    Returns
+    -------
+    SampleReplicateAbstract class
+    """
+
+    def __init__(self, data: Iterable, factor: int, **kwargs: Dict):
+        super().__init__(data)
+        self._factor = factor
+        if isinstance(self._factor, numbers.Integral):
+            self._factor = self._factor * np.ones(len(data))
+
+    def get(
+        self, index: int, return_info: bool = False, *arg: List, **kwargs: Dict
+    ) -> Union[List, np.ndarray, Any]:
+        """
+        Parameters
+        ----------
+        index : int
+            index to sample from data
+        return_info : bool
+            return tuple (data, info) if True else data (default = False)
+        arg : List
+            additional param to provide to the function if needed
+        kwargs : Dict
+            additional param to provide to the function if needed
+
+        Returns
+        -------
+        List OR np.ndarray OR Any
+        """
+        if isinstance(index, numbers.Integral):
+            assert index < len(self), "Index should be lower than len(dataset)"
+            if index < 0:
+                index = index % len(self)
+            for k, factor in enumerate(self._factor):
+                if factor <= index:
+                    index -= factor
+                else:
+                    # get
+                    if self._abstract:
+                        data, info = self._data.get(k, return_info=True, **kwargs)
+                    else:
+                        data, info = self._data[k], dict()
+                    # return
+                    return (data, info) if return_info else data
+        elif isinstance(index, str):
+            return KeyAbstract(self, index)
+        else:
+            raise TypeError("Index should be a str or number")
+
+    def __len__(self) -> int:
+        return int(np.sum(self._factor))
+
+    def __repr__(self) -> str:
+        return (
+            self._data.__repr__()
+            + "\n replicate: "
+            + str(self._factor.min())
+            + " - "
+            + str(self._factor.max())
+        )
+
+
+def SampleReplicate(
+    data: Iterable,
+    factor: int,
+    lazy: bool = True,
+    workers: int = 1,
+    buffer_len: int = 3,
+    *arg: List,
+    **kwargs: Dict
+) -> Union[SampleReplicateAbstract, DataAbstract, np.ndarray, list]:
+    """
+    Factory function to allow for choice between lazy and direct sample replication.
+
+    For both an instance of SampleReplicateAbstract is created. Different from sample replication, is that with direct
+    sample replication all examples are immediately evaluated.
+
+    To have more information on sample replication, please read the docstring of SampleReplicateAbstract().
+
+    Parameters
+    -------
+    data : Iterable
+        input data to perform sample replication on
+    factor : int
+        integer used to compute an index for element in data used as sample
+    lazy : bool
+        apply lazily or not (default = True)
+    workers : int
+        amount of workers used for loading the data (default = 1)
+    buffer_len : int
+        buffer_len of the pool (default = 3)
+    arg : List
+        additional param to provide to the function if needed
+    kwargs : Dict
+        additional param to provide to the function if needed
+
+    Returns
+    -------
+    SampleReplicateAbstract OR DataAbstract OR np.ndarray OR list
+    """
+    if lazy:
+        return SampleReplicateAbstract(data, factor, *arg, **kwargs)
+    else:
+        # ToDo: replace by a list and np equivalent
+        return DataAbstract(
+            SampleReplicateAbstract(data, factor, *arg, **kwargs),
+            workers=workers,
+            buffer_len=buffer_len,
+        )[:]
+
+
+class SplitAbstract(Abstract):
+    """
+    The class is an abstract wrapper around an iterable to split this iterable in a lazy manner. Splitting refers
+    to dividing the a particular example in multiple chunks, i.e. 60s examples are divided into 1s segments.
+
+    Splitting is based on the parameters split_size, constraint, sample_len, sample_period and type.
+
+    If type is set to 'samples' one has to define 'sample_len' and 'split_size'. In that case 'sample_len' refers to
+    the amount of samples in one example, and split_size the size of one segment. 'sample_len' can be set as an integer
+    if all examples are of the same size OR a list of integers if these are different between examples.
+
+    If type is set to 'seconds' one has to define 'sample_len', 'split_size' and 'sample_period'. In this case each of
+    these variables are not samples but defined in terms of seconds. 'sample_period' additionally specifies the sample period
+    of these samples in order to properly split.
+
+    The SplitAbstract contains the following methods::
+
+        .get - return entry from SplitAbstract
+        .keys - return attribute keys of data
+
+    The full explanation for each method is provided as a docstring at each method.
+
+    Parameters
+    ----------
+    data : Iterable
+        Iterable object to be splitted
+    split_size : int
+        split size in seconds/samples depending on 'metric'
+    constraint : str
+        option 'power2' creates sizes with a order of 2 (used for autoencoders)
+    sample_len : int or List[int]
+        sample length (default = None)
+    sample_period : int
+        sample period (default = None)
+    type : str
+        split_size type ('seconds','samples') (default = 'seconds')
+
+    Returns
+    -------
+    SplitAbstract class
+    """
+
+    def __init__(
+        self,
+        data: Iterable,
+        split_size: int = None,
+        constraint: str = None,
+        sample_len: Union[int, List[int]] = None,
+        sample_period: int = None,
+        type: str = "seconds",
+    ):
+        super().__init__(data)
+        assert split_size is not None, "Please provide a split in " + type
+        self._type = type
+        self._split_size = split_size
+        self._constraint = constraint
+        self._sample_len = sample_len
+        if isinstance(self._sample_len, numbers.Integral):
+            self._sample_len = self._sample_len * np.ones(len(data))
+        self._sample_period = sample_period
+        self._init_split()
+
+    def _init_split(self):
+        # init window_size
+        if self._type == "seconds":
+            self._window_size = int(self._split_size / self._sample_period)
+        elif self._type == "samples":
+            self._window_size = int(self._split_size)
+        if self._constraint == "power2":
+            self._window_size = int(2 ** np.ceil(np.log2(self._window_size)))
+        assert self._window_size > 0
+        # prepare splits
+        self._split_range, self._split_len = [None] * len(self._data), np.zeros(
+            len(self._data), dtype=int
+        )
+        for j in range(len(self._data)):
+            num_frames = max(
+                1,
+                int(
+                    np.floor(
+                        (
+                            (self._sample_len[j] - (self._window_size - 1) - 1)
+                            / self._window_size
+                        )
+                        + 1
+                    )
+                ),
+            )
+            self._split_range[j] = np.tile(
+                np.array([0, self._window_size]), (num_frames, 1)
+            ) + np.tile(
+                np.transpose(np.array([np.arange(num_frames) * self._window_size])),
+                (1, 2),
+            )
+            self._split_len[j] = num_frames
+
+    def get(
+        self, index: int, return_info: bool = False, *args: List, **kwargs: Dict
+    ) -> Union[List, np.ndarray, Any]:
+        """
+        Parameters
+        ----------
+        index : int
+            index to retrieve data from
+        return_info : bool
+            return tuple (data, info) if True else data (default = False)
+            info contains the information that has been propagated through the chain of operations
+        arg : List
+            additional param to provide to the function if needed
+        kwargs : Dict
+            additional param to provide to the function if needed
+        Returns
+        -------
+        List OR np.ndarray OR Any
+        """
+        if isinstance(index, numbers.Integral):
+            assert index < len(self)
+            if index < 0:
+                index = index % len(self)
+            for k, split_len in enumerate(self._split_len):
+                if split_len <= index:
+                    index -= split_len
+                else:
+                    read_range = self._split_range[k][int(index)]
+                    # get data
+                    if self._abstract:
+                        data, info = self._data.get(
+                            k,
+                            *args,
+                            return_info=True,
+                            read_range=read_range,
+                            **kwargs,
+                        )
+                        if len(data) != np.diff(read_range)[0]:
+                            data = data[read_range[0] : read_range[1]]
+                    else:
+                        data, info = self._data[k][read_range[0] : read_range[1]], {}
+                    return (data, info) if return_info else data
+        elif isinstance(index, str):
+            return KeyAbstract(self, index)
+        else:
+            raise TypeError("Index should be a str or number")
+
+    def __len__(self) -> int:
+        return int(np.sum(self._split_len))
+
+    def __repr__(self):
+        return (
+            self._data.__repr__()
+            + "\n split: "
+            + str(self._window_size * self._sample_period)
+            + " "
+            + self._type
+        )
+
+
+def Split(
+    data: Iterable,
+    split_size: int = None,
+    constraint: str = None,
+    sample_len: int = None,
+    sample_period: int = None,
+    type: str = "seconds",
+    lazy: bool = True,
+    workers: bool = 1,
+    buffer_len: int = 3,
+    *args: List,
+    **kwargs: Dict
+) -> Union[SplitAbstract, DataAbstract, np.ndarray, list]:
+    """
+    Factory function to allow for choice between lazy and direct example splitting.
+
+    For both an instance of SplitAbstract is created. Different from lazy splitting, is that with direct splitting
+    all examples are immediately evaluated.
+
+    To have more information on splitting, please read the docstring of SplitAbstract().
+
+    Parameters
+    ----------
+    data : Iterable
+        Iterable object to be splitted
+    split_size : int
+        split size in seconds/samples depending on 'metric'
+    constraint : str
+        option 'power2' creates sizes with a order of 2 (used for autoencoders)
+    sample_len : int
+        sample length (default = None)
+    sample_period : int
+        sample period (default = None)
+    type : str
+        split_size type ('seconds','samples') (default = 'seconds')
+    lazy : bool
+        apply lazily or not (default = True)
+    workers : int
+        amount of workers used for loading the data (default = 1)
+    buffer_len : int
+        buffer_len of the pool (default = 3)
+    arg : List
+        additional param to provide to the function if needed
+    kwargs : Dict
+        additional param to provide to the function if needed
+
+    Returns
+    -------
+    SplitAbstract OR DataAbstract OR np.ndarray OR list
+    """
+    if lazy:
+        return SplitAbstract(
+            data,
+            split_size=split_size,
+            constraint=constraint,
+            sample_len=sample_len,
+            sample_period=sample_period,
+            type=type,
+        )
+    else:
+        # ToDo: replace by a list and np equivalent
+        return DataAbstract(
+            SplitAbstract(
+                data,
+                split_size=split_size,
+                constraint=constraint,
+                sample_len=sample_len,
+                sample_period=sample_period,
+                type=type,
+            ),
+            workers=workers,
+            buffer_len=buffer_len,
+        )[:]
+
+
+class SelectAbstract(Abstract):
+    """
+    Select a subset of your input sequence.
+
+    Selection is based on a so called 'selector' which may have the form of a Callable or a list/np.ndarray of integers.
+    Important for these Callables is that they accept two arguments: (1) data to base selection on and (2) index of the
+    variable to be evaluated.
+
+    Regarding the selector one can use  set of build-in selectors in dabstract.dataset.select, lambda function, an own custom function
+    or indices. For example:
+
+    1) random subsampling with::
+
+        $  SelectAbstract(data, dabstract.dataset.select.random_subsample('ratio': 0.5))
+
+    2) select based on a key and a particular value::
+
+        $  SelectAbstract(data, dabstract.dataset.select.subsample_by_str('ratio': 0.5))
+
+    3) use the lambda function such as::
+
+        $  SelectAbstract(data, (lambda x,k: x['data']['subdb'][k]))
+
+    4) directly use indices::
+
+        $  indices = np.array[0,1,2,3,4])
+        $  SelectAbstract(data, indices)
+
+    If no 'eval_data' is used, the evaluation is performed on data available in 'data'. If 'eval_data' is available
+    the evaluation is performed on 'eval_data'
+
+    The SelectAbstract contains the following methods::
+
+        .get - return entry from SelectAbstract
+        .keys - return the list of keys
+
+    The full explanation for each method is provided as a docstring at each method.
+
+    Parameters
+    ----------
+    data : Iterable
+        input data to perform selection on, if eval_data is None
+    selector : List[int] OR Callable OR numbers.Integral
+        selection criterium
+    eval_data : Any
+        if eval_data not None, then selection will be performed on eval_data, else data (default = None)
+    kwargs : Dict
+        additional param to provide to the function if needed
+
+    Returns
+    -------
+    SelectAbstract class
+    """
+
+    def __init__(
+        self,
+        data: Iterable,
+        selector: Union[List[int], Callable, numbers.Integral],
+        eval_data: Any = None,
+        *args,
+        **kwargs: Dict
+    ):
+        super().__init__(data)
+        assert hasattr(self._data, "__len__"), (
+            "Can only use %s it object has __len__" % self.__class__.__name__
+        )
+        self._eval_data = data if eval_data is None else eval_data
+        self._selector = selector
+        self.set_indices(selector, *args, **kwargs)
+
+    def set_indices(self, selector, *args, **kwargs):
+        if callable(selector):
+            if len(inspect.getfullargspec(selector).args) == 1:
+                self._indices = selector(self._eval_data, *args, **kwargs)
+            elif len(inspect.getfullargspec(selector).args) == 2:
+                self._indices = np.where(
+                    [
+                        selector(self._eval_data, k, *args, **kwargs)
+                        for k in range(len(self._eval_data))
+                    ]
+                )[0]
+            else:
+                raise NotImplementedError(
+                    "Selector not supported. Please consult the docstring for options."
+                )
+        elif isinstance(selector, slice):
+            self._indices = np.arange(
+                (0 if selector.start is None else selector.start),
+                (len(self._eval_data) if selector.stop is None else selector.stop),
+                (1 if selector.step is None else selector.step),
+            )
+        elif isinstance(selector, (tuple, list, np.ndarray)):
+            self._indices = selector
+        elif isinstance(selector, numbers.Integral):
+            self._indices = [selector]
+
+    def get_indices(self):
+        return self._indices
+
+    def get(
+        self, index: int, return_info: bool = False, *args: List, **kwargs: Dict
+    ) -> Union[List, np.ndarray, Any]:
+        """
+        Parameters
+        ----------
+        index : int
+            index to retrieve data from
+        return_info : bool
+            return tuple (data, info) if True else data (default = False)
+        arg : List
+            additional param to provide to the function if needed
+        kwargs : Dict
+            additional param to provide to the function if needed
+
+        Returns
+        -------
+        List OR np.ndarray OR Any
+        """
+        if isinstance(index, numbers.Integral):
+            assert index < len(self)
+            index = self._indices[index]
+            if self._abstract:
+                data, info = self._data.get(index, *args, return_info=True, **kwargs)
+            else:
+                data, info = self._data[index], {}
+            return (data, info) if return_info else data
+        elif isinstance(index, str):
+            return SelectAbstract(self._data[index], self._indices)
+            # return KeyAbstract(self, index)
+        else:
+            raise TypeError("Index should be a str or number")
+
+    def __len__(self) -> int:
+        return len(self._indices)
+
+    def __repr__(self) -> str:
+        return self._data.__repr__() + "\n select: " + str(type(self._selector))
+
+
+def Select(
+    data,
+    selector: Union[List[int], Callable, numbers.Integral],
+    eval_data: Any = None,
+    lazy: bool = True,
+    workers: int = 1,
+    buffer_len: int = 3,
+    *args: List,
+    **kwargs: Dict
+) -> Union[SelectAbstract, DataAbstract, np.ndarray, list]:
+    """
+    Factory function to allow for choice between lazy and direct example selection.
+
+    For both an instance of SelectAbstract is created. Different from lazy selecting, is that with direct selecting
+    all examples are immediately evaluated.
+
+    For more information on the functionality of Select please check the docstring of SelectAbstract().
+
+    Parameters
+    ----------
+    data : Iterable
+        input data to perform selection on, if eval_data is None
+    selector : List[int] OR Callable OR numbers.Integral
+        selection criterium
+    eval_data : Any
+        if eval_data not None, then selection will be performed on eval_data, else data (default = None)
+    lazy : bool
+        apply lazily or not (default = True)
+    workers : int
+        amount of workers used for loading the data (default = 1)
+    buffer_len : int
+        buffer_len of the pool (default = 3)
+    arg/kwargs:
+        additional param to provide to the function if needed
+
+    Returns
+    -------
+    SelectAbstract OR DataAbstract OR np.ndarray OR list
+    """
+    if lazy:
+        return SelectAbstract(data, selector, *args, eval_data=eval_data, **kwargs)
+    else:
+        # ToDo: replace by a list and np equivalent
+        return DataAbstract(
+            SelectAbstract(data, selector, *args, eval_data=eval_data, **kwargs),
+            workers=workers,
+            buffer_len=buffer_len,
+        )[:]
+
+
+class FilterAbstract(Abstract):
+    """
+    Filter on the fly. Interesting when the variable to filter on takes long to compute.
+
+    When the FilterAbstract wrapper is applied, the length of your data is undefined as filtering is based on a net yet
+    excecuted function 'filter_fct'.
+
+    The FilterAbstract class contain the following methods
+    ::
+    .get - return entry from FilterAbstract
+    .keys - show the set of keys
+
+    The full explanation for each method is provided as a docstring at each method.
+
+    Parameters
+    ----------
+    data : Iterable
+        Iterable object to be filtered
+    filter_fct : Callable
+        Callable function that needs to be applied
+    return_none : bool
+        If True, return None if filter_fct is False
+        If False, raises IndexError
+    kwargs:
+        additional param to provide to the function if needed
+
+    Returns
+    -------
+    FilterAbstract class
+    """
+
+    def __init__(
+        self,
+        data: Iterable,
+        filter_fct: Callable,
+        return_none: bool = False,
+        *args,
+        **kwargs
+    ):
+        super().__init__(data)
+        assert callable(filter_fct), filter_fct
+        self._filter_fct = filter_fct
+        self._return_none = return_none
+        self._args = args
+        self._kwargs = kwargs
+
+    def __iter__(self) -> Generator:
+        for data in self._data:
+            if self._filter_fct(data, *self._args, **self._kwargs):
+                yield data
+
+    def get(
+        self, index: int, return_info: bool = False, *arg: List, **kwargs: Dict
+    ) -> Union[List, np.ndarray, Any]:
+        """
+        Parameters
+        ----------
+        index : int
+            index to retrieve data from
+        return_info : bool
+            return tuple (data, info) if True else data (default = False)
+        arg : List
+            additional param to provide to the function if needed
+        kwargs : Dict
+            additional param to provide to the function if needed
+
+        Returns
+        -------
+        List OR np.ndarray OR Any
+        """
+        if isinstance(index, numbers.Integral):
+            assert index < len(self._data)
+            if self._abstract:
+                data, info = self._data.get(
+                    index, return_info=True, *self._args, **self._kwargs
+                )
+            else:
+                data, info = self._data[index], {}
+
+            if self._filter_fct(data):
+                return (data, info) if return_info else data
+            elif not self._return_none:
+                raise IndexError("Not available.")
+            return None, info
+
+        elif isinstance(index, str):
+            return KeyAbstract(self, index)
+        else:
+            raise TypeError("Index should be a str or number")
+
+    @property
+    def len_defined(self):
+        return self._return_none
+
+    def __len__(self) -> int:
+        if self.len_defined:
+            return len(self._data)
+        else:
+            raise NotImplementedError("Length undefined when return_none is False")
+
+    def __repr__(self) -> str:
+        return self._data.__repr__() + "\n filter: " + str(type(self._filter_fct))
+
+
+def Filter(
+    data: Iterable,
+    filter_fct: Callable,
+    return_none: bool = True,
+    lazy: bool = True,
+    workers: int = 1,
+    buffer_len: int = 3,
+    *arg: List,
+    **kwargs: Dict
+) -> Union[FilterAbstract, DataAbstract, np.ndarray, List]:
+    """
+    Factory function to allow for choice between lazy and direct example selection.
+
+    For both an instance of FilterAbstract is created. Different from lazy filtering, is that with direct filtering
+    all examples are immediately evaluated.
+
+    For more information on the functionality of Filter please check the docstring of FilterAbstract().
+
+    Parameters
+    ----------
+    data : Iterable
+        Iterable object to be filtered
+    filter_fct : Callable
+        Callable function that needs to be applied.
+    return_none : bool
+        If True, return None if filter_fct is False
+        If False, raises IndexError
+    lazy : bool
+        apply lazily or not (default = True)
+    workers : int
+        amount of workers used for loading the data (default = 1)
+    buffer_len : int
+        buffer_len of the pool (default = 3)
+    arg : List
+        additional param to provide to the function if needed
+    kwargs : Dict
+        additional param to provide to the function if needed
+
+    Returns
+    -------
+    FilterAbstract OR DataAbstract OR np.ndarray OR list
+    """
+    if lazy:
+        return FilterAbstract(data, filter_fct, *arg, return_none=return_none, **kwargs)
+    else:
+        # ToDo: replace by a list and np equivalent
+        tmp = DataAbstract(
+            FilterAbstract(data, filter_fct, *arg, return_none=True, **kwargs),
+            output_datatype='list',
+            workers=workers,
+            buffer_len=buffer_len,
+        )[:]
+        if return_none:
+            return tmp
+        else:
+            return DataAbstract(
+                SelectAbstract(tmp, lambda x, k: x[k] is not None),
+                workers=workers,
+                buffer_len=buffer_len,
+            )[:]
+
+
+class KeyAbstract(Abstract):
+    """Error handling wrapper for a concatenated sequence where one might have a dictseq and the other doesnt.
+    This will allow for key/index indexing even if the particular index does not have a key.
+    """
+
+    def __init__(self, data: Iterable, key: str):
+        super().__init__(data)
+        self._key = key
+
+    def get(
+        self, index: int, return_info: bool = False, *arg: List, **kwargs: Dict
+    ) -> Union[List, np.ndarray, Any]:
+        if isinstance(index, numbers.Integral):
+            assert index < len(self)
+            try:
+                data, info = self._data.get(
+                    key=self._key,
+                    index=index,
+                    *arg,
+                    return_info=True,
+                    **kwargs,
+                )
+            except:
+                data, info = None, {}
+            return (data, info) if return_info else data
+        else:
+            return KeyAbstract(self, index)
+
+        # ToDo(gert)
+        # if isinstance(index, str):
+        #     assert key is None
+        #     return self._data[index]
+        # elif isinstance(index,numbers.Integral):
+        #     if key is None:
+        #         data, info = dict(), dict()
+        #         for k, key in enumerate(self._active_keys):
+        #             data[key], info[key] = self._data[key].get(index=index, return_info=True,**kwargs)
+        #         if len(self._active_keys)==1:
+        #             data, info = data[key], info[key]
+        #     else:
+        #         assert isinstance(key,str)
+        #         data, info = self._data[key].get(index=index, return_info=True, **kwargs)
+        #     return ((data, info) if return_info else data)
+
+    def __len__(self) -> int:
+        return len(self._data)
+
+    def __repr__(self) -> str:
+        return "key_abstract of key " + self._key + " on " + str(self._data)
+
+
+class DictSeqAbstract(Abstract):
+    """DictSeq base class"""
+
+    def __init__(self, name: str = ""):
+        self._nr_keys = 0
+        self._name = name
+        self._data = dict()
+        self._active_keys = []
+        self._lazy = dict()
+        self._abstract = dict()
+        self._adjust_mode = False
+
+    def add(
+        self,
+        key: str,
+        data: Iterable,
+        lazy: bool = True,
+        info: List[Dict] = None,
+        **kwargs: Dict
+    ) -> None:
+        assert hasattr(
+            data, "__getitem__"
+        ), "provided data instance must have __getitem__ method."
+        assert (
+            key != "all"
+        ), "The name 'all' is reserved for referring to all keys when applying a transform."
+        assert hasattr(data, "__len__"), (
+            "Can only use %s it object has __len__" % self.__class__.__name__
+        )
+        if not self._adjust_mode:
+            if self._nr_keys > 0:
+                assert len(data) == len(self), "len(self) is not the same as len(data)"
+        new_key = False if key in self.keys() else True
+        if (not lazy) and isinstance(data, Abstract):
+            data = DataAbstract(data)[:]
+        elif info is not None:
+            data = SeqAbstract().concat(data, info=info)
+        self._data.update({key: data})
+        self._lazy.update({key: lazy})
+        self._abstract.update({key: isinstance(data, Abstract)})
+        if new_key:
+            self._reset_active_keys()
+            self._nr_keys += 1
+        return self
+
+    def add_dict(self, dct: Dict, lazy: bool = True) -> None:
+        for key in dct:
+            self.add(key, dct[key], lazy=lazy)
+        return self
+
+    def concat(
+        self, data: Iterable, intersect: bool = False, adjust_base: bool = True
+    ) -> None:
+        from dabstract.dataset.helpers import FolderDictSeqAbstract
+
+        if isinstance(data, list):
+            for d in data:
+                self.concat(d, intersect=intersect)
+        else:
+            self2 = self if adjust_base else copy.deepcopy(self)
+            self2._adjust_mode = True
+            data = copy.deepcopy(data)
+            assert isinstance(data, DictSeqAbstract)
+            if self2._nr_keys != 0:
+                if not intersect:
+                    assert (
+                        data.keys() == self2.keys()
+                    ), "keys do not match. Set intersect=True for keeping common keys."
+                    keys = data.keys()
+                else:
+                    # get diff
+                    keys = list_intersection(data.keys(), self2.keys())
+                    rem_keys = list_difference(data.keys(), self2.keys())
+                    # remove ones which are not identical
+                    for rem_key in rem_keys:
+                        self2.remove(rem_key)
+                for key in keys:
+                    if self2._lazy[key]:
+                        # make sure that data format is as desired by the base dict
+                        if not isinstance(
+                            self2[key],
+                            (SeqAbstract, DictSeqAbstract, FolderDictSeqAbstract),
+                        ):
+                            self2[key] = SeqAbstract().concat(self2[key])
+                        # concatenate SeqAbstract
+                        if isinstance(
+                            data[key], SeqAbstract
+                        ):  # if already a SeqAbstract, concat cleaner to avoid overhead
+                            for _data in data[key]._data:
+                                self2[key].concat(_data)
+                        else:  # if not just concat at once
+                            self2[key].concat(data[key])
+                    else:
+                        assert (
+                            self2[key].__class__ == data[key].__class__
+                        ), "When using lazy=False, datatypes should be same in case of concatenation."
+                        if isinstance(self2[key], list):
+                            self2[key] = self2[key] + data[key]
+                        elif isinstance(self2[key], np.ndarray):
+                            self2[key] = np.concatenate((self2[key], data[key]))
+                self2._adjust_mode = False
+            else:
+                self2.__dict__.update(data.__dict__)
+
+            return self2
+
+    def remove(self, key: str) -> None:
+        del self._data[key]
+        self.reset_active_keys()
+        self._nr_keys -= 1
+        return self
+
+    def add_map(self, key: str, map_fct: Callable, *arg: List, **kwargs: Dict) -> None:
+        self[key] = Map(self[key], map_fct, lazy=self._lazy[key], *arg, **kwargs)
+
+    def add_select(self, selector, *arg, eval_data=None, **kwargs):
+        def iterative_select(data, indices, *arg, lazy=True, **kwargs):
+            if isinstance(data, DictSeqAbstract):
+                data._adjust_mode = True
+                for key in data.keys():
+                    if isinstance(data[key], DictSeqAbstract):
+                        data[key] = iterative_select(
+                            data[key], indices, *arg, lazy=data._lazy[key], **kwargs
+                        )
+                    else:
+                        data[key] = Select(
+                            data[key], indices, *arg, lazy=data._lazy[key], **kwargs
+                        )
+                data._adjust_mode = False
+            else:
+                data = Select(data, indices, *arg, lazy=lazy, **kwargs)
+            return data
+
+        # get indices for all to ensure no discrepancy between items
+        indices = Select(
+            self,
+            selector,
+            *arg,
+            eval_data=(self if eval_data is None else eval_data),
+            **kwargs,
+        ).get_indices()
+        # Add selection
+        iterative_select(self, indices, *arg, **kwargs)
+
+    def add_alias(self, key: str, new_key: str) -> None:
+        assert new_key not in self.keys(), "alias key already in existing keys."
+        self.add(new_key, self[key])
+
+    def set_active_keys(self, keys: Union[List[str], str]) -> None:
+        self._set_active_keys(keys)
+
+    def reset_active_key(self) -> None:
+        warnings.warn(
+            "reset_active_key() in DictSeqAbstract is deprecated. Please use reset_active_keys()"
+        )
+        self._reset_active_keys()
+
+    def reset_active_keys(self) -> None:
+        self._reset_active_keys()
+
+    def _set_active_keys(self, keys: Union[List[str], str]) -> None:
+        if isinstance(keys, list):
+            for key in keys:
+                assert key in self.keys(), "key " + key + " does not exists."
+            self._active_keys = keys
+        else:
+            assert keys in self.keys(), "key " + keys + " does not exists."
+            self._active_keys = [keys]
+
+    def _reset_active_keys(self) -> None:
+        self._active_keys = self.keys()
+
+    def get_active_keys(self) -> List[str]:
+        return self._active_keys
+
+    def __len__(self) -> int:
+        nr_examples = [len(self._data[key]) for key in self._data]
+        assert all([nr_example == nr_examples[0] for nr_example in nr_examples])
+        return nr_examples[0] if len(nr_examples) > 0 else 0
+
+    def __add__(self, other: Iterable) -> None:
+        assert isinstance(other, DictSeqAbstract)
+        return self.concat(other, adjust_base=False)
+
+    def __setitem__(self, k: str, v: Any) -> None:
+        assert isinstance(k, str), "Assignment only possible by key (str)."
+        new_key = False if k in self.keys() else True
+        lazy = True if new_key else self._lazy[k]  # make sure that lazy is kept
+        self.add(k, v, lazy=lazy)
+
+    def get(
+        self,
+        index: int,
+        key: str = None,
+        return_info: bool = False,
+        *arg: List,
+        **kwargs: Dict
+    ) -> Union[List, np.ndarray, Any]:
+        if isinstance(index, str):
+            assert key is None
+            return self._data[index]
+        elif isinstance(index, numbers.Integral):
+            if key is None:
+                data, info = dict(), dict()
+                for k, key in enumerate(self._active_keys):
+                    if self._abstract[key]:
+                        data[key], info[key] = self._data[key].get(
+                            index=index, return_info=True, **kwargs
+                        )
+                    else:
+                        data[key], info[key] = self._data[key][index], dict()
+                if len(self._active_keys) == 1:
+                    data, info = data[key], info[key]
+            else:
+                assert isinstance(key, str)
+                data, info = self._data[key].get(
+                    index=index, return_info=True, **kwargs
+                )
+            return (data, info) if return_info else data
+        else:
+            raise IndexError("index should be a number or str")
+
+    def unpack(self, keys: List[str]) -> UnpackAbstract:
+        return UnpackAbstract(self._data, keys)
+
+    def keys(self) -> List[str]:
+        return list(self._data.keys())
+
+    def summary(self) -> Dict:
+        summary = dict()
+        for name, data in zip(self.keys(), self._data):
+            summary[name] = data.summary()
+        return summary
+
+    def __repr__(self) -> str:
+        return "dict_seq containing: " + str(self.keys())
+
+
+class SeqAbstract(Abstract):
+    """Seq base class"""
+
+    def __init__(self, data: Iterable = None, name: str = "seq"):
+        self._nr_sources = 0
+        self._data = []
+        self._info = []
+        self._kwargs = []
+        self._name = name
+        if data is not None:
+            if isinstance(data, list):
+                for _data in data:
+                    self.concat(_data)
+            else:
+                raise AssertionError("Input data should be a list")
+
+    def concat(self, data: Iterable, info: List[Dict] = None, **kwargs: Dict) -> None:
+        # Check
+        assert hasattr(
+            data, "__getitem__"
+        ), "provided data instance must have __getitem__ method."
+        if isinstance(data, DictSeqAbstract):
+            assert (
+                len(data._active_keys) == 1
+            ), "You can only add a dict_abstract in case there is only one active key."
+        assert hasattr(self._data, "__len__"), (
+            "Can only use %s it object has __len__" % self.__class__.__name__
+        )
+        # Add
+        data = copy.deepcopy(data)
+        if isinstance(data, SeqAbstract):
+            for _data in data._data:
+                self.concat(_data)
+        else:
+            self._data.append(data)
+        self._nr_sources += 1
+        # Information to propagate to transforms or use for split
+        if info is not None:
+            assert isinstance(info, list), "info should be a list"
+            assert isinstance(
+                info[0], dict
+            ), "The items in info should contain a dict()"
+            assert len(info) == len(
+                data
+            ), "info should be a list with len(info)==len(data)"
+        self._info.append(info)
+        self._kwargs.append(kwargs)
+        return self
+
+    def __len__(self) -> int:
+        return np.sum([len(data) for data in self._data])
+
+    def __setitem__(self, index: int, value: Iterable):
+        if isinstance(index, numbers.Integral):
+            if index < 0:
+                index = index % len(self)
+            for k, data in enumerate(self._data):
+                if len(data) <= index:
+                    index -= len(data)
+                else:
+                    data[index] = value
+                return None
+            raise IndexError("Index should be lower than len(dataset)")
+        elif isinstance(index, str):
+            return KeyAbstract(self, index)
+        else:
+            raise IndexError(
+                "index should be a number (or key in case of a nested dict_seq)."
+            )
+
+    def __add__(self, other: Union[tvSeqAbstract, Iterable]):
+        # assert isinstance(other)
+        return self.concat(other)
+
+    def get(
+        self,
+        index: int,
+        key: str = None,
+        return_info: bool = False,
+        *arg: List,
+        **kwargs: Dict
+    ) -> Union[List, np.ndarray, Any]:
+        if isinstance(index, numbers.Integral):
+            if index < 0:
+                index = index % len(self)
+            for k, data in enumerate(self._data):
+                if len(data) <= index:
+                    index -= len(data)
+                else:
+                    info = dict() if self._info[k] is None else self._info[k][index]
+                    # get
+                    if isinstance(self._data[k], Abstract):
+                        data, info = data.get(
+                            index,
+                            *arg,
+                            return_info=True,
+                            **(info if key is None else dict(info, key=key)),
+                            **kwargs,
+                        )
+                    else:
+                        assert key is None
+                        data, info = data[index], dict(**info, **kwargs)
+                    # return
+                    return (data, info) if return_info else data
+            raise IndexError("Index should be lower than len(dataset)")
+        elif isinstance(index, str):
+            return KeyAbstract(self, index)
+        else:
+            raise IndexError(
+                "index should be a number (or key in case of a nested dict_seq)."
+            )
+
+    def summary(self) -> Dict:
+        return {"nr_examples": self.nr_examples, "name": self._name}
+
+    def __repr__(self):
+        r = "seq containing:"
+        for data in self._data:
+            if not isinstance(data, (Abstract)):
+                r += "\n[ \t" + str(type(data)) + "\t]"
+            else:
+                r += "\n[ \t" + repr(data) + "\t]"
+            # r += '\n'
+        return r
+
+
+def class_str(data: Callable):
+    if isinstance(data, Abstract):
+        return repr(data)
+    else:
+        return str(data.__class__)
+    return